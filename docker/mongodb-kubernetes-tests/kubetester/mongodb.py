from __future__ import annotations

import os
import re
import time
import urllib.parse
from typing import Dict, List, Optional

import semver
from kubeobject import CustomObject
from kubernetes import client
from kubetester import create_or_update_configmap, read_configmap
from kubetester.kubetester import (
    KubernetesTester,
    build_host_fqdn,
    ensure_ent_version,
    ensure_nested_objects,
    is_default_architecture_static,
)
from kubetester.omtester import OMContext, OMTester
from opentelemetry import trace

<<<<<<< HEAD
from tests import test_logger
=======
from .mongodb_common import MongoDBCommon
from .mongodb_utils_state import in_desired_state
>>>>>>> d41d45d9
from .mongotester import (
    MongoTester,
    ReplicaSetTester,
    ShardedClusterTester,
    StandaloneTester,
)
from .opsmanager import MongoDBOpsManager
from .phase import Phase

logger = test_logger.get_test_logger(__name__)
TRACER = trace.get_tracer("evergreen-agent")


class MongoDB(CustomObject, MongoDBCommon):
    def __init__(self, *args, **kwargs):
        with_defaults = {
            "plural": "mongodb",
            "kind": "MongoDB",
            "group": "mongodb.com",
            "version": "v1",
        }
        with_defaults.update(kwargs)
        super(MongoDB, self).__init__(*args, **with_defaults)

    @classmethod
    def from_yaml(cls, yaml_file, name=None, namespace=None, with_mdb_version_from_env=True) -> MongoDB:
        resource = super().from_yaml(yaml_file=yaml_file, name=name, namespace=namespace)
        # `with_mdb_version_from_env` flag enables to skip the custom version setting for class inheriting from MongoDB
        # for example, community must not have an enterprise version set, but we can inherit the from_yaml (itself
        # inherited from CustomObject class
        if with_mdb_version_from_env:
            custom_mdb_prev_version = os.getenv("CUSTOM_MDB_VERSION")
            custom_mdb_version = os.getenv("CUSTOM_MDB_VERSION")
            if (
                custom_mdb_prev_version is not None
                and semver.compare(resource.get_version(), custom_mdb_prev_version) < 0
            ):
                resource.set_version(ensure_ent_version(custom_mdb_prev_version))
            elif custom_mdb_version is not None and semver.compare(resource.get_version(), custom_mdb_version) < 0:
                resource.set_version(ensure_ent_version(custom_mdb_version))
        return resource

    def assert_state_transition_happens(self, last_transition, timeout=None):
        def transition_changed(mdb: MongoDB):
            return mdb.get_status_last_transition_time() != last_transition

        self.wait_for(transition_changed, timeout, should_raise=True)

    def assert_reaches_phase(self, phase: Phase, msg_regexp=None, timeout=None, ignore_errors=False):
        intermediate_events = (
            "haven't reached READY",
            "Some agents failed to register",
            # Sometimes Cloud-QA timeouts so we anticipate to this
            "Error sending GET request to",
            # "Get https://cloud-qa.mongodb.com/api/public/v1.0/groups/5f186b406c835e37e6160aef/automationConfig:
            # read tcp 10.244.0.6:33672->75.2.105.99:443: read: connection reset by peer"
            "read: connection reset by peer",
            # Ops Manager must be recovering from an Upgrade, and it is
            # currently DOWN.
            "connect: connection refused",
            "MongoDB version information is not yet available",
            # Enabling authentication is a lengthy process where the agents might not reach READY in time.
            # That can cause a failure and a restart of the reconcile.
            "Failed to enable Authentication",
            # Sometimes agents need longer to register with OM.
            "some agents failed to register or the Operator",
        )

        start_time = time.time()

        self.wait_for(
            lambda s: in_desired_state(
                current_state=self.get_status_phase(),
                desired_state=phase,
                current_generation=self.get_generation(),
                observed_generation=self.get_status_observed_generation(),
                current_message=self.get_status_message(),
                msg_regexp=msg_regexp,
                ignore_errors=ignore_errors,
                intermediate_events=intermediate_events,
            ),
            timeout,
            should_raise=True,
        )

        end_time = time.time()
        span = trace.get_current_span()
        span.set_attribute("mck.resource", self.__class__.__name__)
        span.set_attribute("mck.action", "assert_phase")
        span.set_attribute("mck.desired_phase", phase.name)
        span.set_attribute("mck.time_needed", end_time - start_time)
        logger.debug(
            f"Reaching phase {phase.name} for resource {self.__class__.__name__} took {end_time - start_time}s"
        )

    def assert_abandons_phase(self, phase: Phase, timeout=None):
        """This method can be racy by nature, it assumes that the operator is slow enough that its phase transition
        happens during the time we call this method. If there is not a lot of work, then the phase can already finished
        transitioning during the modification call before calling this method.
        """
        start_time = time.time()
        self.wait_for(lambda s: s.get_status_phase() != phase, timeout, should_raise=True)
        end_time = time.time()
        logger.debug(
            f"Abandonning phase {phase.name} for resource {self.__class__.__name__} took {end_time - start_time}s"
        )

    def assert_backup_reaches_status(self, expected_status: str, timeout: int = 600):
        def reaches_backup_status(mdb: MongoDB) -> bool:
            try:
                return mdb["status"]["backup"]["statusName"] == expected_status
            except KeyError:
                return False

        self.wait_for(reaches_backup_status, timeout=timeout, should_raise=True)

    def assert_status_resource_not_ready(self, name: str, kind: str = "StatefulSet", msg_regexp=None, idx=0):
        """Checks the element in 'resources_not_ready' field by index 'idx'"""
        assert self.get_status_resources_not_ready()[idx]["kind"] == kind
        assert self.get_status_resources_not_ready()[idx]["name"] == name
        assert re.search(msg_regexp, self.get_status_resources_not_ready()[idx]["message"]) is not None

    @property
    def type(self) -> str:
        return self["spec"]["type"]

    def tester(
        self,
        ca_path: Optional[str] = None,
        srv: bool = False,
        use_ssl: Optional[bool] = None,
        service_names: list[str] = None,
    ):
        """Returns a Tester instance for this type of deployment."""
        if self.type == "ReplicaSet" and "clusterSpecList" in self["spec"]:
            raise ValueError("A MongoDB class is being used to represent a MongoDBMulti instance!")

        if self.type == "ReplicaSet":
            return ReplicaSetTester(
                mdb_resource_name=self.name,
                replicas_count=self["status"]["members"],
                ssl=self.is_tls_enabled() if use_ssl is None else use_ssl,
                srv=srv,
                ca_path=ca_path,
                namespace=self.namespace,
                external_domain=self.get_external_domain(),
                cluster_domain=self.get_cluster_domain(),
            )
        elif self.type == "ShardedCluster":
            return ShardedClusterTester(
                mdb_resource_name=self.name,
                mongos_count=self["spec"].get("mongosCount", 0),
                ssl=self.is_tls_enabled() if use_ssl is None else use_ssl,
                srv=srv,
                ca_path=ca_path,
                namespace=self.namespace,
                cluster_domain=self.get_cluster_domain(),
                multi_cluster=self.is_multicluster(),
                service_names=service_names,
                external_domain=self.get_external_domain(),
            )
        elif self.type == "Standalone":
            return StandaloneTester(
                mdb_resource_name=self.name,
                ssl=self.is_tls_enabled() if use_ssl is None else use_ssl,
                ca_path=ca_path,
                namespace=self.namespace,
                external_domain=self.get_external_domain(),
                cluster_domain=self.get_cluster_domain(),
            )

    def assert_connectivity(self, ca_path: Optional[str] = None, cluster_domain: str = "cluster.local"):
        return self.tester(ca_path=ca_path).assert_connectivity()

    def set_architecture_annotation(self):
        if "annotations" not in self["metadata"]:
            self["metadata"]["annotations"] = {}
        if is_default_architecture_static():
            self["metadata"]["annotations"].update({"mongodb.com/v1.architecture": "static"})
        else:
            self["metadata"]["annotations"].update({"mongodb.com/v1.architecture": "non-static"})

    def trigger_architecture_migration(self):
        self.load()
        if "annotations" not in self["metadata"]:
            self["metadata"]["annotations"] = {}
        if is_default_architecture_static():
            self["metadata"]["annotations"].update({"mongodb.com/v1.architecture": "non-static"})
            self.update()
        else:
            self["metadata"]["annotations"].update({"mongodb.com/v1.architecture": "static"})
            self.update()

    def trigger_sts_restart(self, component=""):
        """
        Adds or changes a label from the pod template to trigger a rolling restart of that StatefulSet.
        Leave component to empty if a ReplicaSet deployment is used.
        Set component to either "shard", "config", "mongos" to trigger a restart of the respective StatefulSet.
        """
        pod_spec = "podSpec"
        if component == "shard":
            pod_spec = "shardPodSpec"
        elif component == "config":
            pod_spec = "configSrvPodSpec"
        elif component == "mongos":
            pod_spec = "mongosPodSpec"

        self.load()
        self["spec"][pod_spec] = {
            "podTemplate": {"metadata": {"annotations": {"kubectl.kubernetes.io/restartedAt": str(time.time())}}}
        }
        self.update()

    def assert_connectivity_from_connection_string(self, cnx_string: str, tls: bool, ca_path: Optional[str] = None):
        """
        Tries to connect to a database using a connection string only.
        """
        return MongoTester(cnx_string, tls, ca_path).assert_connectivity()

    def __repr__(self):
        # FIX: this should be __unicode__
        return "MongoDB ({})| status: {}| message: {}".format(
            self.name, self.get_status_phase(), self.get_status_message()
        )

    def configure(
        self,
        om: MongoDBOpsManager,
        project_name: str,
        api_client: Optional[client.ApiClient] = None,
    ) -> MongoDB:
        if "project" in self["spec"]:
            del self["spec"]["project"]

        ensure_nested_objects(self, ["spec", "opsManager", "configMapRef"])

        self["spec"]["opsManager"]["configMapRef"]["name"] = om.get_or_create_mongodb_connection_config_map(
            self.name, project_name, self.namespace, api_client=api_client
        )
        # Note that if the MongoDB object is created in a different namespace than the Operator
        # then the secret needs to be copied there manually
        self["spec"]["credentials"] = om.api_key_secret(self.namespace, api_client=api_client)
        return self

    def configure_backup(self, mode: str = "enabled") -> MongoDB:
        ensure_nested_objects(self, ["spec", "backup"])
        self["spec"]["backup"]["mode"] = mode
        return self

    def configure_custom_tls(
        self,
        issuer_ca_configmap_name: str,
        tls_cert_secret_name: str,
    ):
        ensure_nested_objects(self, ["spec", "security", "tls"])
        self["spec"]["security"] = {
            "certsSecretPrefix": tls_cert_secret_name,
            "tls": {"enabled": True, "ca": issuer_ca_configmap_name},
        }

    def build_list_of_hosts(self):
        """Returns the list of full_fqdn:27017 for every member of the mongodb resource"""
        return [
            build_host_fqdn(
                f"{self.name}-{idx}",
                self.namespace,
                self.get_service(),
                self.get_cluster_domain(),
                27017,
            )
            for idx in range(self.get_members())
        ]

    def read_statefulset(self) -> client.V1StatefulSet:
        return client.AppsV1Api().read_namespaced_stateful_set(self.name, self.namespace)

    def read_configmap(self) -> Dict[str, str]:
        return KubernetesTester.read_configmap(self.namespace, self.config_map_name)

    def mongo_uri(self, user_name: Optional[str] = None, password: Optional[str] = None) -> str:
        """Returns the mongo uri for the MongoDB resource. The logic matches the one in 'types.go'"""
        proto = "mongodb://"
        auth = ""
        params = {"connectTimeoutMS": "20000", "serverSelectionTimeoutMS": "20000"}
        if "SCRAM" in self.get_authentication_modes():
            auth = "{}:{}@".format(
                urllib.parse.quote(user_name, safe=""),
                urllib.parse.quote(password, safe=""),
            )
            params["authSource"] = "admin"
            if self.get_version().startswith("3.6"):
                params["authMechanism"] = "SCRAM-SHA-1"
            else:
                params["authMechanism"] = "SCRAM-SHA-256"

        hosts = ",".join(self.build_list_of_hosts())

        if self.get_resource_type() == "ReplicaSet":
            params["replicaSet"] = self.name

        if self.is_tls_enabled():
            params["ssl"] = "true"

        query_params = ["{}={}".format(key, params[key]) for key in sorted(params.keys())]
        joined_params = "&".join(query_params)
        return proto + auth + hosts + "/?" + joined_params

    def get_members(self) -> int:
        return self["spec"]["members"]

    def get_version(self) -> str:
        try:
            return self["spec"]["version"]
        except KeyError:
            custom_mdb_version = os.getenv("CUSTOM_MDB_VERSION", "6.0.10")
            return custom_mdb_version

    def get_service(self) -> str:
        try:
            return self["spec"]["service"]
        except KeyError:
            return "{}-svc".format(self.name)

    def get_cluster_domain(self) -> Optional[str]:
        try:
            return self["spec"]["clusterDomain"]
        except KeyError:
            return "cluster.local"

    def get_resource_type(self) -> str:
        return self["spec"]["type"]

    def is_tls_enabled(self):
        """Checks if this object is TLS enabled."""
        try:
            return self["spec"]["security"]["tls"]["enabled"]
        except KeyError:
            return False

    def set_version(self, version: str):
        self["spec"]["version"] = version
        return self

    def get_authentication(self) -> Optional[Dict]:
        try:
            return self["spec"]["security"]["authentication"]
        except KeyError:
            return {}

    def get_oidc_provider_configs(self) -> Optional[Dict]:
        try:
            return self["spec"]["security"]["authentication"]["oidcProviderConfigs"]
        except KeyError:
            return {}

    def set_oidc_provider_configs(self, oidc_provider_configs: Dict):
        self["spec"]["security"]["authentication"]["oidcProviderConfigs"] = oidc_provider_configs
        return self

    def append_oidc_provider_config(self, new_config: Dict):
        if "oidcProviderConfigs" not in self["spec"]["security"]["authentication"]:
            self["spec"]["security"]["authentication"]["oidcProviderConfigs"] = []

        self["spec"]["security"]["authentication"]["oidcProviderConfigs"].append(new_config)

        return self

    def get_roles(self) -> Optional[Dict]:
        try:
            return self["spec"]["security"]["roles"]
        except KeyError:
            return {}

    def append_role(self, new_role: Dict):
        if "roles" not in self["spec"]["security"]:
            self["spec"]["security"]["roles"] = []
        self["spec"]["security"]["roles"].append(new_role)

        return self

    def get_authentication_modes(self) -> Optional[Dict]:
        try:
            return self.get_authentication()["modes"]
        except KeyError:
            return {}

    def get_status_phase(self) -> Optional[Phase]:
        try:
            return Phase[self["status"]["phase"]]
        except KeyError:
            return None

    def get_status_fcv(self) -> Optional[str]:
        try:
            return self["status"]["featureCompatibilityVersion"]
        except KeyError:
            return None

    def get_status_last_transition_time(self) -> Optional[str]:
        return self["status"]["lastTransition"]

    def get_status_message(self) -> Optional[str]:
        try:
            return self["status"]["message"]
        except KeyError:
            return None

    def get_status_observed_generation(self) -> Optional[int]:
        try:
            return self["status"]["observedGeneration"]
        except KeyError:
            return None

    def get_status_members(self) -> Optional[str]:
        try:
            return self["status"]["members"]
        except KeyError:
            return None

    def get_status_resources_not_ready(self) -> Optional[List[Dict]]:
        try:
            return self["status"]["resourcesNotReady"]
        except KeyError:
            return None

    def get_om_tester(self) -> OMTester:
        """Returns the OMTester instance based on MongoDB connectivity parameters"""
        config_map = self.read_configmap()
        secret = KubernetesTester.read_secret(self.namespace, self["spec"]["credentials"])
        return OMTester(OMContext.build_from_config_map_and_secret(config_map, secret))

    def get_automation_config_tester(self, **kwargs):
        """This is just a shortcut for getting automation config tester for replica set"""
        return self.get_om_tester().get_automation_config_tester(**kwargs)

    def get_external_domain(self):
        multi_cluster_external_domain = (
            self["spec"]
            .get("mongos", {})
            .get("clusterSpecList", [{}])[0]
            .get("externalAccess", {})
            .get("externalDomain", None)
        )
        return self["spec"].get("externalAccess", {}).get("externalDomain", None) or multi_cluster_external_domain

    @property
    def config_map_name(self) -> str:
        if "opsManager" in self["spec"]:
            return self["spec"]["opsManager"]["configMapRef"]["name"]
        return self["spec"]["project"]

    def shard_replicaset_names(self) -> List[str]:
        return ["{}-{}".format(self.name, i) for i in range(1, self["spec"]["shardCount"])]

    def shard_statefulset_name(self, shard_idx: int, cluster_idx: Optional[int] = None) -> str:
        if self.is_multicluster():
            return f"{self.name}-{shard_idx}-{cluster_idx}"
        return f"{self.name}-{shard_idx}"

    def shard_pod_name(self, shard_idx: int, member_idx: int, cluster_idx: Optional[int] = None) -> str:
        if self.is_multicluster():
            return f"{self.name}-{shard_idx}-{cluster_idx}-{member_idx}"
        return f"{self.name}-{shard_idx}-{member_idx}"

    def shard_service_name(self, shard_idx: Optional[int] = None, cluster_idx: Optional[int] = None) -> str:
        if self.is_multicluster():
            return f"{self.name}-{shard_idx}-{cluster_idx}-svc"
        else:
            return f"{self.name}-sh"

    def shard_hostname(
        self, shard_idx: int, member_idx: int, cluster_idx: Optional[int] = None, port: int = 27017
    ) -> str:
        if self.is_multicluster():
            return f"{self.name}-{shard_idx}-{cluster_idx}-{member_idx}-svc.{self.namespace}.svc.cluster.local:{port}"
        return f"{self.name}-{shard_idx}-{member_idx}.{self.name}-sh.{self.namespace}.svc.cluster.local:{port}"

    def shard_pvc_name(self, shard_idx: int, member_idx: int, cluster_idx: Optional[int] = None) -> str:
        if self.is_multicluster():
            return f"data-{self.name}-{shard_idx}-{cluster_idx}-{member_idx}"
        return f"data-{self.name}-{shard_idx}-{member_idx}"

    def shard_members_in_cluster(self, cluster_name: str) -> int:
        if "shardOverrides" in self["spec"]:
            raise Exception("Shard overrides logic is not supported")

        if self.is_multicluster():
            for cluster_spec_item in self["spec"]["shard"]["clusterSpecList"]:
                if cluster_spec_item["clusterName"] == cluster_name:
                    return cluster_spec_item["members"]

        return self["spec"].get("mongodsPerShardCount", 0)

    def config_srv_statefulset_name(self, cluster_idx: Optional[int] = None) -> str:
        if self.is_multicluster():
            return f"{self.name}-config-{cluster_idx}"
        return f"{self.name}-config"

    def config_srv_replicaset_name(self) -> str:
        return f"{self.name}-config"

    def config_srv_pod_name(self, member_idx: int, cluster_idx: Optional[int] = None) -> str:
        if self.is_multicluster():
            return f"{self.name}-config-{cluster_idx}-{member_idx}"
        return f"{self.name}-config-{member_idx}"

    def config_srv_members_in_cluster(self, cluster_name: str) -> int:
        if self.is_multicluster():
            for cluster_spec_item in self["spec"]["configSrv"]["clusterSpecList"]:
                if cluster_spec_item["clusterName"] == cluster_name:
                    return cluster_spec_item["members"]

        return self["spec"].get("configServerCount", 0)

    def config_srv_pvc_name(self, member_idx: int, cluster_idx: Optional[int] = None) -> str:
        if self.is_multicluster():
            return f"data-{self.name}-config-{cluster_idx}-{member_idx}"
        return f"data-{self.name}-config-{member_idx}"

    def mongos_statefulset_name(self, cluster_idx: Optional[int] = None) -> str:
        if self.is_multicluster():
            return f"{self.name}-mongos-{cluster_idx}"
        return f"{self.name}-mongos"

    def mongos_pod_name(self, member_idx: int, cluster_idx: Optional[int] = None) -> str:
        if self.is_multicluster():
            return f"{self.name}-mongos-{cluster_idx}-{member_idx}"
        return f"{self.name}-mongos-{member_idx}"

    def mongos_hostname(self, member_idx: Optional[int] = None, cluster_idx: Optional[int] = None) -> str:
        service_name = self.mongos_service_name(member_idx, cluster_idx)
        if self.is_multicluster():
            return f"{service_name}.{self.namespace}.svc.cluster.local"

        return f"{self.mongos_pod_name(member_idx, cluster_idx)}.{service_name}.{self.namespace}.svc.cluster.local"

    def mongos_service_name(self, member_idx: Optional[int] = None, cluster_idx: Optional[int] = None) -> str:
        if self.is_multicluster():
            return f"{self.name}-mongos-{cluster_idx}-{member_idx}-svc"
        else:
            return f"{self.name}-svc"

    def mongos_members_in_cluster(self, cluster_name: str) -> int:
        if self.is_multicluster():
            for cluster_spec_item in self["spec"]["mongos"]["clusterSpecList"]:
                if cluster_spec_item["clusterName"] == cluster_name:
                    return cluster_spec_item["members"]

        return self["spec"].get("mongosCount", 0)

    def is_multicluster(self) -> bool:
        return self["spec"].get("topology", None) == "MultiCluster"

    class Types:
        REPLICA_SET = "ReplicaSet"
        SHARDED_CLUSTER = "ShardedCluster"
        STANDALONE = "Standalone"<|MERGE_RESOLUTION|>--- conflicted
+++ resolved
@@ -9,7 +9,6 @@
 import semver
 from kubeobject import CustomObject
 from kubernetes import client
-from kubetester import create_or_update_configmap, read_configmap
 from kubetester.kubetester import (
     KubernetesTester,
     build_host_fqdn,
@@ -20,12 +19,10 @@
 from kubetester.omtester import OMContext, OMTester
 from opentelemetry import trace
 
-<<<<<<< HEAD
+from kubetester import create_or_update_configmap, read_configmap
 from tests import test_logger
-=======
 from .mongodb_common import MongoDBCommon
 from .mongodb_utils_state import in_desired_state
->>>>>>> d41d45d9
 from .mongotester import (
     MongoTester,
     ReplicaSetTester,
