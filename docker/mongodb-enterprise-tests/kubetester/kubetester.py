import json
import os
import random
import re
import ssl
import string
import sys
import tarfile
import tempfile
import time
import warnings
from base64 import b64decode, b64encode
from typing import Dict, List, Optional

import jsonpatch
import kubernetes.client
import pymongo
import pytest
import requests
import semver
import yaml
from cryptography import x509
from cryptography.hazmat.backends import default_backend
from kubeobject import CustomObject
from kubernetes import client, config
from kubernetes.client.rest import ApiException
from kubernetes.stream import stream
from kubetester.crypto import wait_for_certs_to_be_issued
from opentelemetry import trace
from requests.auth import HTTPBasicAuth, HTTPDigestAuth
from tests import test_logger
<<<<<<< HEAD

TRACER = trace.get_tracer("evergreen-agent")
logger = test_logger.get_test_logger(__name__)
=======
>>>>>>> 87e8d36a

SSL_CA_CERT = "/var/run/secrets/kubernetes.io/serviceaccount/..data/ca.crt"
EXTERNALLY_MANAGED_TAG = "EXTERNALLY_MANAGED_BY_KUBERNETES"
MAX_TAG_LEN = 32

DEPRECATION_WARNING = "This feature has been DEPRECATED and should only be used in testing environments."
AGENT_WARNING = "The Operator is generating TLS x509 certificates for agent authentication. " + DEPRECATION_WARNING
MEMBER_AUTH_WARNING = (
    "The Operator is generating TLS x509 certificates for internal cluster authentication. " + DEPRECATION_WARNING
)
SERVER_WARNING = "The Operator is generating TLS certificates for server authentication. " + DEPRECATION_WARNING

plural_map = {
    "MongoDB": "mongodb",
    "MongoDBUser": "mongodbusers",
    "MongoDBOpsManager": "opsmanagers",
    "MongoDBMultiCluster": "mongodbmulticluster",
}

from opentelemetry import trace

TRACER = trace.get_tracer("evergreen-agent")
logger = test_logger.get_test_logger(__name__)


def running_locally():
    return os.getenv("POD_NAME", "local") == "local"


def is_multi_cluster():
    return len(os.getenv("MEMBER_CLUSTERS", "")) > 0


def is_default_architecture_static() -> bool:
    return os.getenv("MDB_DEFAULT_ARCHITECTURE", "non-static") == "static"


def get_default_architecture() -> str:
    return "static" if is_default_architecture_static() else "non-static"


def assert_statefulset_architecture(statefulset: client.V1StatefulSet, architecture: str):
    """
    Asserts that the statefulset is configured with the expected architecture.
    """
    agent_container = next((c for c in statefulset.spec.template.spec.containers if c.name == "mongodb-agent"), None)
    if architecture == "non-static":
        # In non-static architecture expect agent container to not be present
        assert agent_container is None
    else:
        # In static architecture we expect agent container to be present
        # and contain static environment variable which
        # instructs the agent launcher script to not download binaries
        assert agent_container is not None
        static_env_var = next(
            (env for env in agent_container.env if env.name == "MDB_STATIC_CONTAINERS_ARCHITECTURE"), None
        )
        assert static_env_var.value == "true"


skip_if_static_containers = pytest.mark.skipif(
    is_default_architecture_static(),
    reason="Skip if this test is executed using the Static Containers architecture",
)

skip_if_local = pytest.mark.skipif(running_locally(), reason="Only run in Kubernetes cluster")
skip_if_multi_cluster = pytest.mark.skipif(is_multi_cluster(), reason="Only run in Kubernetes single cluster")
# time to sleep between retries
SLEEP_TIME = 2
# no timeout (loop forever)
INFINITY = -1


class KubernetesTester(object):
    """
    KubernetesTester is the base class for all python tests. It deliberately doesn't have object state
    as it is not expected to have more than one concurrent instance running. All tests must be run in separate
    Kubernetes namespaces and use separate Ops Manager groups.
    The class provides some common utility methods used by all children and also performs some common
    create/update/delete actions for Kubernetes objects based on the docstrings of subclasses
    """

    init = None
    group_id = None

    @classmethod
    def setup_env(cls):
        """Optionally override this in a test instance to create an appropriate test environment."""
        pass

    @classmethod
    def teardown_env(cls):
        """Optionally override this in a test instance to destroy the test environment."""
        pass

    @classmethod
    def create_config_map(cls, namespace, name, data):
        """Create a config map in a given namespace with the given name and data."""
        config_map = cls.clients("client").V1ConfigMap(
            metadata=cls.clients("client").V1ObjectMeta(name=name), data=data
        )
        cls.clients("corev1").create_namespaced_config_map(namespace, config_map)

    @classmethod
    def patch_config_map(cls, namespace, name, data):
        """Patch a config map in a given namespace with the given name and data."""
        config_map = cls.clients("client").V1ConfigMap(data=data)
        cls.clients("corev1").patch_namespaced_config_map(name, namespace, config_map)

    @classmethod
    def create_secret(cls, namespace: str, name: str, data: Dict[str, str]):
        """
        Deprecated: use kubetester.create_secret instead.

        Create a secret in a given namespace with the given name and data—handles base64 encoding.
        """
        secret = cls.clients("client").V1Secret(
            metadata=cls.clients("client").V1ObjectMeta(name=name), string_data=data
        )

        try:
            cls.clients("corev1").create_namespaced_secret(namespace, secret)
        except client.rest.ApiException as e:
            if e.status == 409 and running_locally():
                pass

    @classmethod
    def update_secret(cls, namespace: str, name: str, data: Dict[str, str]):
        """
        Deprecated: use kubetester.update_secret instead.

        Updates a secret in a given namespace with the given name and data—handles base64 encoding.
        """
        secret = cls.clients("client").V1Secret(
            metadata=cls.clients("client").V1ObjectMeta(name=name), string_data=data
        )
        cls.clients("corev1").patch_namespaced_secret(name, namespace, secret)

    @classmethod
    def delete_secret(cls, namespace: str, name: str):
        """Delete a secret in a given namespace with the given name."""
        cls.clients("corev1").delete_namespaced_secret(name, namespace)

    @classmethod
    def delete_csr(cls, name: str):
        cls.clients("certificates").delete_certificate_signing_request(name)

    @classmethod
    def read_secret(cls, namespace: str, name: str) -> Dict[str, str]:
        """
        Deprecated: use kubetester.read_secret instead.
        """
        data = cls.clients("corev1").read_namespaced_secret(name, namespace).data
        return decode_secret(data=data)

    @classmethod
    def decode_secret(cls, data: Dict[str, str]) -> Dict[str, str]:
        return {k: b64decode(v).decode("utf-8") for (k, v) in data.items()}

    @classmethod
    def read_configmap(
        cls, namespace: str, name: str, api_client: Optional[client.ApiClient] = None, with_metadata=False
    ) -> Dict[str, str]:
        corev1 = cls.clients("corev1")
        if api_client is not None:
            corev1 = client.CoreV1Api(api_client=api_client)

        cm = corev1.read_namespaced_config_map(name, namespace)
        if with_metadata:
            return cm
        return cm.data

    @classmethod
    def read_pod(cls, namespace: str, name: str) -> Dict[str, str]:
        """Reads a Pod and returns its contents"""
        return cls.clients("corev1").read_namespaced_pod(name, namespace)

    @classmethod
    def read_pod_logs(
        cls,
        namespace: str,
        name: str,
        container: str = None,
        api_client: Optional[client.ApiClient] = None,
    ) -> str:
        return cls.clients("corev1", api_client=api_client).read_namespaced_pod_log(
            name=name, namespace=namespace, container=container
        )

    @classmethod
    def read_operator_pod(cls, namespace: str) -> Dict[str, str]:
        label_selector = "app.kubernetes.io/name=mongodb-enterprise-operator"
        return cls.read_pod_labels(namespace, label_selector).items[0]

    @classmethod
    def read_pod_labels(cls, namespace: str, label_selector: Optional[str] = None) -> Dict[str, str]:
        """Reads a Pod by labels."""
        return cls.clients("corev1").list_namespaced_pod(namespace=namespace, label_selector=label_selector)

    @classmethod
    def update_configmap(
        cls,
        namespace: str,
        name: str,
        data: Dict[str, str],
        api_client: Optional[client.ApiClient] = None,
    ):
        """Updates a ConfigMap in a given namespace with the given name and data—handles base64 encoding."""
        configmap = cls.clients("client", api_client=api_client).V1ConfigMap(
            metadata=cls.clients("client", api_client=api_client).V1ObjectMeta(name=name),
            data=data,
        )
        cls.clients("corev1").patch_namespaced_config_map(name, namespace, configmap)

    @classmethod
    def delete_configmap(cls, namespace: str, name: str, api_client: Optional[client.ApiClient] = None):
        """Delete a ConfigMap in a given namespace with the given name."""
        cls.clients("corev1", api_client=api_client).delete_namespaced_config_map(name, namespace)

    @classmethod
    def delete_service(cls, namespace: str, name: str):
        """Delete a Service in a given namespace with the given name."""
        cls.clients("corev1").delete_namespaced_service(name, namespace)

    @classmethod
    def create_namespace(cls, namespace_name):
        """Create a namespace with the given name."""
        namespace = cls.clients("client").V1Namespace(metadata=cls.clients("client").V1ObjectMeta(name=namespace_name))
        cls.clients("corev1").create_namespace(namespace)

    @classmethod
    def create_pod(cls, namespace: str, body: Dict):
        cls.clients("corev1").create_namespaced_pod(body=body, namespace=namespace)

    @classmethod
    def delete_pod(cls, namespace: str, name: str):
        """Delete a Pod in a given namespace with the given name."""
        cls.clients("corev1").delete_namespaced_pod(name, namespace)

    @classmethod
    def create_deployment(cls, namespace: str, body: Dict):
        cls.clients("appsv1").create_namespaced_deployment(body=body, namespace=namespace)

    @classmethod
    def create_service(
        cls,
        namespace: str,
        body: Dict,
        api_client: Optional[kubernetes.client.ApiClient] = None,
    ):
        cls.clients("corev1", api_client=api_client).create_namespaced_service(body=body, namespace=namespace)

    @classmethod
    def create_or_update_pvc(
        cls,
        namespace: str,
        body: Dict,
        storage_class_name: str = "gp2",
        api_client: Optional[kubernetes.client.ApiClient] = None,
    ):
        if storage_class_name is not None:
            body["spec"]["storageClassName"] = storage_class_name
        try:
            cls.clients("corev1", api_client=api_client).create_namespaced_persistent_volume_claim(
                body=body, namespace=namespace
            )
        except client.rest.ApiException as e:
            if e.status == 409:
                cls.clients("corev1", api_client=api_client).patch_namespaced_persistent_volume_claim(
                    body=body, name=body["metadata"]["name"], namespace=namespace
                )

    @classmethod
    def delete_pvc(cls, namespace: str, name: str):
        cls.clients("corev1").delete_namespaced_persistent_volume_claim(name, namespace=namespace)

    @classmethod
    def delete_namespace(cls, name):
        """Delete the specified namespace."""
        cls.clients("corev1").delete_namespace(name, body=cls.clients("client").V1DeleteOptions())

    @classmethod
    def delete_deployment(cls, namespace: str, name):
        cls.clients("appsv1").delete_namespaced_deployment(name, namespace)

    @staticmethod
    def clients(name, api_client: Optional[client.ApiClient] = None):
        return {
            "client": client,
            "corev1": client.CoreV1Api(api_client=api_client),
            "appsv1": client.AppsV1Api(api_client=api_client),
            "storagev1": client.StorageV1Api(api_client=api_client),
            "customv1": client.CustomObjectsApi(api_client=api_client),
            "certificates": client.CertificatesV1beta1Api(api_client=api_client),
            "namespace": KubernetesTester.get_namespace(),
        }[name]

    @classmethod
    def teardown_class(cls):
        "Tears down testing class, make sure pytest ends after tests are run."
        cls.teardown_env()
        sys.stdout.flush()

    @classmethod
    def doc_string_to_init(cls, doc_string) -> dict:
        result = yaml.safe_load(doc_string)
        for m in ["create", "update"]:
            if m in result and "patch" in result[m]:
                result[m]["patch"] = json.loads(result[m]["patch"])
        return result

    @classmethod
    def setup_class(cls):
        "Will setup class (initialize kubernetes objects)"
        print("\n")
        KubernetesTester.load_configuration()
        # Loads the subclass doc
        if cls.init is None and cls.__doc__:
            cls.init = cls.doc_string_to_init(cls.__doc__)

        if cls.init:
            cls.prepare(cls.init, KubernetesTester.get_namespace())

        cls.setup_env()

    @staticmethod
    def load_configuration():
        "Loads kubernetes client configuration from kubectl config or incluster."
        try:
            config.load_kube_config()
        except Exception:
            config.load_incluster_config()

    @staticmethod
    def get_namespace():
        return get_env_var_or_fail("NAMESPACE")

    @staticmethod
    def get_om_group_name():
        return KubernetesTester.get_namespace()

    @staticmethod
    def get_om_base_url():
        return get_env_var_or_fail("OM_HOST")

    @staticmethod
    def get_om_user():
        return get_env_var_or_fail("OM_USER")

    @staticmethod
    def get_om_api_key():
        return get_env_var_or_fail("OM_API_KEY")

    @staticmethod
    def get_om_org_id():
        "Gets Organization ID. Makes sure to return None if it is not present"

        org_id = None
        # Do not fail if OM_ORGID is not set
        try:
            org_id = get_env_var_or_fail("OM_ORGID")
        except ValueError:
            pass

        if isinstance(org_id, str) and org_id.strip() == "":
            org_id = None

        return org_id

    @staticmethod
    def get_om_group_id(group_name=None, org_id=None):
        # doing some "caching" for the group id on the first invocation
        if (KubernetesTester.group_id is None) or group_name or org_id:
            group_name = group_name or KubernetesTester.get_om_group_name()

            org_id = org_id or KubernetesTester.get_om_org_id()

            group = KubernetesTester.query_group(group_name, org_id)

            KubernetesTester.group_id = group["id"]

            # Those are saved here so we can access om at the end of the test run and retrieve diagnostic data easily.
            if os.environ.get("OM_PROJECT_ID", ""):
                os.environ["OM_PROJECT_ID"] = os.environ["OM_PROJECT_ID"] + "," + KubernetesTester.group_id
            else:
                os.environ["OM_PROJECT_ID"] = KubernetesTester.group_id

        return KubernetesTester.group_id

    @classmethod
    def prepare(cls, test_setup, namespace):
        allowed_actions = ["create", "create_many", "update", "delete", "noop", "wait"]
        for action in [action for action in allowed_actions if action in test_setup]:
            rules = test_setup[action]

            if not isinstance(rules, list):
                rules = [rules]

            for rule in rules:
                KubernetesTester.execute(action, rule, namespace)

                if "wait_for_condition" in rule:
                    cls.wait_for_condition_string(rule["wait_for_condition"])
                elif "wait_for_message" in rule:
                    cls.wait_for_status_message(rule)
                else:
                    cls.wait_condition(rule)

    @staticmethod
    def execute(action, rules, namespace):
        "Execute function with name `action` with arguments `rules` and `namespace`"
        getattr(KubernetesTester, action)(rules, namespace)

    @staticmethod
    def wait_for(seconds):
        "Will wait for a given amount of seconds."
        time.sleep(int(seconds))

    @staticmethod
    def wait(rules, namespace):
        KubernetesTester.name = rules["resource"]
        KubernetesTester.wait_until(rules["until"], rules.get("timeout", 0))

    @staticmethod
    def create(section, namespace):
        "creates a custom object from filename"
        resource = yaml.safe_load(open(fixture(section["file"])))
        KubernetesTester.create_custom_resource_from_object(
            namespace,
            resource,
            exception_reason=section.get("exception", None),
            patch=section.get("patch", None),
        )

    @staticmethod
    def create_many(section, namespace):
        "creates multiple custom objects from a yaml list"
        resources = yaml.safe_load(open(fixture(section["file"])))
        for res in resources:
            name, kind = KubernetesTester.create_custom_resource_from_object(
                namespace,
                res,
                exception_reason=section.get("exception", None),
                patch=section.get("patch", None),
            )

    @staticmethod
    def create_mongodb_from_file(namespace, file_path):
        name, kind = KubernetesTester.create_custom_resource_from_file(namespace, file_path)
        KubernetesTester.namespace = namespace
        KubernetesTester.name = name
        KubernetesTester.kind = kind

    @staticmethod
    def create_custom_resource_from_file(namespace, file_path):
        with open(file_path) as f:
            resource = yaml.safe_load(f)
        return KubernetesTester.create_custom_resource_from_object(namespace, resource)

    @staticmethod
    def create_mongodb_from_object(namespace, resource, exception_reason=None, patch=None):
        name, kind = KubernetesTester.create_custom_resource_from_object(namespace, resource, exception_reason, patch)
        KubernetesTester.namespace = namespace
        KubernetesTester.name = name
        KubernetesTester.kind = kind

    @staticmethod
    def create_custom_resource_from_object(
        namespace,
        resource,
        exception_reason=None,
        patch=None,
        api_client: Optional[client.ApiClient] = None,
    ):
        name, kind, group, version, res_type = get_crd_meta(resource)
        if patch:
            patch = jsonpatch.JsonPatch(patch)
            resource = patch.apply(resource)

        KubernetesTester.namespace = namespace
        KubernetesTester.name = name
        KubernetesTester.kind = kind

        # For some long-running actions (e.g. creation of OpsManager) we may want to reuse already existing CR
        if os.getenv("SKIP_EXECUTION") == "true":
            print("Skipping creation as 'SKIP_EXECUTION' env variable is not empty")
            return

        print("Creating resource {} {} {}".format(kind, name, "(" + res_type + ")" if kind == "MongoDb" else ""))

        # TODO move "wait for exception" logic to a generic function and reuse for create/update/delete
        try:
            KubernetesTester.clients("customv1", api_client=api_client).create_namespaced_custom_object(
                group, version, namespace, plural(kind), resource
            )
        except ApiException as e:
            if e.status == 409:
                KubernetesTester.clients("customv1", api_client=api_client).patch_namespaced_custom_object(
                    group, version, namespace, plural(kind), name, resource
                )
            else:
                if isinstance(e.body, str):
                    # In Kubernetes v1.16+ the result body is a json string that needs to be parsed, according to
                    # whatever exception_reason was passed.
                    try:
                        body_json = json.loads(e.body)
                    except json.decoder.JSONDecodeError:
                        # The API did not return a JSON string
                        pass
                    else:
                        reason = validation_reason_from_exception(exception_reason)

                        if reason is not None:
                            field = exception_reason.split()[0]
                            for cause in body_json["details"]["causes"]:
                                if cause["reason"] == reason and cause["field"] == field:
                                    return None, None

                if exception_reason:
                    assert e.reason == exception_reason or exception_reason in e.body, "Real exception is: {}".format(e)
                    print(
                        '"{}" exception raised while creating the resource - this is expected!'.format(exception_reason)
                    )
                    return None, None

                print("Failed to create a resource ({}): \n {}".format(e, resource))
                raise

        else:
            if exception_reason:
                raise AssertionError("Expected ApiException, but create operation succeeded!")

        print("Created resource {} {} {}".format(kind, name, "(" + res_type + ")" if kind == "MongoDb" else ""))
        return name, kind

    @staticmethod
    def update(section, namespace):
        """
        Updates the resource in the "file" section, applying the jsonpatch in "patch" section.

        Python API client (patch_namespaced_custom_object) will send a "merge-patch+json" by default.
        This means that the resulting objects, after the patch is the union of the old and new objects. The
        patch can only change attributes or add, but not delete, as it is the case with "json-patch+json"
        requests. The json-patch+json requests are the ones used by `kubectl edit` and `kubectl patch`.

        # TODO:
        A fix for this has been merged already (https://github.com/kubernetes-client/python/issues/862). The
        Kubernetes Python module should be updated when the client is regenerated (version 10.0.1 or so)

        # TODO 2 (fixed in 10.0.1): As of 10.0.0 the patch gets completely broken: https://github.com/kubernetes-client/python/issues/866
        ("reason":"UnsupportedMediaType","code":415)
        So we still should be careful with "remove" operation - better use "replace: null"
        """
        resource = yaml.safe_load(open(fixture(section["file"])))

        patch = section.get("patch")
        KubernetesTester.patch_custom_resource_from_object(namespace, resource, patch)

    @staticmethod
    def patch_custom_resource_from_object(namespace, resource, patch):
        name, kind, group, version, res_type = get_crd_meta(resource)
        KubernetesTester.namespace = namespace
        KubernetesTester.name = name
        KubernetesTester.kind = kind

        if patch is not None:
            patch = jsonpatch.JsonPatch(patch)
            resource = patch.apply(resource)

        # For some long-running actions (e.g. update of OpsManager) we may want to reuse already existing CR
        if os.getenv("SKIP_EXECUTION") == "true":
            print("Skipping creation as 'SKIP_EXECUTION' env variable is not empty")
            return

        try:
            # TODO currently if the update doesn't pass (e.g. patch is incorrect) - we don't fail here...
            KubernetesTester.clients("customv1").patch_namespaced_custom_object(
                group, version, namespace, plural(kind), name, resource
            )
        except Exception:
            print("Failed to update a resource ({}): \n {}".format(sys.exc_info()[0], resource))
            raise
        print("Updated resource {} {} {}".format(kind, name, "(" + res_type + ")" if kind == "MongoDb" else ""))

    @staticmethod
    def delete(section, namespace):
        "delete custom object"
        delete_name = section.get("delete_name")
        loaded_yaml = yaml.safe_load(open(fixture(section["file"])))

        resource = None
        if delete_name is None:
            resource = loaded_yaml
        else:
            # remove the element by name in the case of a list of elements
            resource = [res for res in loaded_yaml if res["metadata"]["name"] == delete_name][0]

        name, kind, group, version, _ = get_crd_meta(resource)

        KubernetesTester.delete_custom_resource(namespace, name, kind, group, version)

    @staticmethod
    def delete_custom_resource(namespace, name, kind, group="mongodb.com", version="v1"):
        print("Deleting resource {} {}".format(kind, name))

        KubernetesTester.namespace = namespace
        KubernetesTester.name = name
        KubernetesTester.kind = kind

        del_options = KubernetesTester.clients("client").V1DeleteOptions()

        KubernetesTester.clients("customv1").delete_namespaced_custom_object(
            group, version, namespace, plural(kind), name, body=del_options
        )
        print("Deleted resource {} {}".format(kind, name))

    @staticmethod
    def noop(section, namespace):
        "noop action"
        pass

    @staticmethod
    def get_namespaced_custom_object(namespace, name, kind, group="mongodb.com", version="v1"):
        return KubernetesTester.clients("customv1").get_namespaced_custom_object(
            group, version, namespace, plural(kind), name
        )

    @staticmethod
    def get_resource():
        """Assumes a single resource in the test environment"""
        return KubernetesTester.get_namespaced_custom_object(
            KubernetesTester.namespace, KubernetesTester.name, KubernetesTester.kind
        )

    @staticmethod
    def in_error_state():
        return KubernetesTester.check_phase(
            KubernetesTester.namespace,
            KubernetesTester.kind,
            KubernetesTester.name,
            "Failed",
        )

    @staticmethod
    def in_updated_state():
        return KubernetesTester.check_phase(
            KubernetesTester.namespace,
            KubernetesTester.kind,
            KubernetesTester.name,
            "Updated",
        )

    @staticmethod
    def in_pending_state():
        return KubernetesTester.check_phase(
            KubernetesTester.namespace,
            KubernetesTester.kind,
            KubernetesTester.name,
            "Pending",
        )

    @staticmethod
    def in_running_state():
        return KubernetesTester.check_phase(
            KubernetesTester.namespace,
            KubernetesTester.kind,
            KubernetesTester.name,
            "Running",
        )

    @staticmethod
    def in_failed_state():
        return KubernetesTester.check_phase(
            KubernetesTester.namespace,
            KubernetesTester.kind,
            KubernetesTester.name,
            "Failed",
        )

    @staticmethod
    def wait_for_status_message(rule):
        timeout = int(rule.get("timeout", INFINITY))

        def wait_for_status():
            res = KubernetesTester.get_namespaced_custom_object(
                KubernetesTester.namespace, KubernetesTester.name, KubernetesTester.kind
            )
            expected_message = rule["wait_for_message"]
            message = res.get("status", {}).get("message", "")
            if isinstance(expected_message, re.Pattern):
                return expected_message.match(message)
            return expected_message in message

        return KubernetesTester.wait_until(wait_for_status, timeout)

    @staticmethod
    def is_deleted(namespace, name, kind="MongoDB"):
        try:
            KubernetesTester.get_namespaced_custom_object(namespace, name, kind)
            return False
        except ApiException:  # ApiException is thrown when the object does not exist
            return True

    @staticmethod
    def check_phase(namespace, kind, name, phase):
        resource = KubernetesTester.get_namespaced_custom_object(namespace, name, kind)
        if "status" not in resource:
            return False
        if resource["metadata"]["generation"] != resource["status"]["observedGeneration"]:
            # If generations don't match - we're observing a previous state and the Operator
            # hasn't managed to take action yet.
            return False
        return resource["status"]["phase"] == phase

    @classmethod
    def wait_condition(cls, action):
        """Waits for a condition to occur before proceeding,
        or for some amount of time, both can appear in the file,
        will always wait for the condition and then for some amount of time.
        """
        if "wait_until" not in action:
            return

        print("Waiting until {}".format(action["wait_until"]))
        wait_phases = [a.strip() for a in action["wait_until"].split(",") if a != ""]
        for phase in wait_phases:
            # Will wait for each action passed as a , separated list
            # waiting on average the same amount of time for each phase
            # totaling `timeout`
            cls.wait_until(phase, int(action.get("timeout", 0)) / len(wait_phases))

    @classmethod
    def wait_until(cls, action, timeout=0, **kwargs):
        func = None
        # if passed a function directly, we can use it
        if callable(action):
            func = action
        else:  # otherwise find a function of that name
            func = getattr(cls, action)
        return run_periodically(func, timeout=timeout, **kwargs)

    @classmethod
    def wait_for_condition_string(cls, condition):
        """Waits for a given condition from the cluster
        Example:
        1. statefulset/my-replica-set -> status.current_replicas == 5
        """
        type_, name, attribute, expected_value = parse_condition_str(condition)

        if type_ not in ["sts", "statefulset"]:
            raise NotImplementedError("Only StatefulSets can be tested with condition strings for now")

        return cls.wait_for_condition_stateful_set(cls.get_namespace(), name, attribute, expected_value)

    @classmethod
    def wait_for_condition_stateful_set(cls, namespace, name, attribute, expected_value):
        appsv1 = KubernetesTester.clients("appsv1")
        namespace = KubernetesTester.get_namespace()
        ready_to_go = False
        while not ready_to_go:
            try:
                sts = appsv1.read_namespaced_stateful_set(name, namespace)
                ready_to_go = get_nested_attribute(sts, attribute) == expected_value
            except ApiException:
                pass

            if ready_to_go:
                return

            time.sleep(0.5)

    def setup_method(self):
        self.client = client
        self.corev1 = client.CoreV1Api()
        self.appsv1 = client.AppsV1Api()
        self.certificates = client.CertificatesV1beta1Api()
        self.customv1 = client.CustomObjectsApi()
        self.namespace = KubernetesTester.get_namespace()
        self.name = None
        self.kind = None

    @staticmethod
    def create_group(org_id, group_name):
        """
        Creates the group with specified name and organization id in Ops Manager, returns its ID
        """
        url = build_om_groups_endpoint(KubernetesTester.get_om_base_url())
        response = KubernetesTester.om_request("post", url, {"name": group_name, "orgId": org_id})

        return response.json()["id"]

    @staticmethod
    def ensure_group(org_id, group_name):
        try:
            return KubernetesTester.get_om_group_id(group_name=group_name, org_id=org_id)
        except Exception as e:
            print(f"Caught exception: {e}")
            return KubernetesTester.create_group(org_id, group_name)

    @staticmethod
    def query_group(group_name, org_id=None):
        """
        Obtains the group id of the group with specified name.
        Note, that the logic used imitates the logic used by the Operator, 'getByName' returns all groups in all
        organizations which may be inconvenient for local development as may result in "may groups exist" exception
        """
        if org_id is None:
            # If no organization is passed, then look for all organizations
            org_id = KubernetesTester.find_organizations(group_name)

        if not isinstance(org_id, list):
            org_id = [org_id]

        if len(org_id) != 1:
            raise Exception('{} organizations with name "{}" found instead of 1!'.format(len(org_id), group_name))

        group_ids = KubernetesTester.find_groups_in_organization(org_id[0], group_name)
        if len(group_ids) != 1:
            raise Exception(
                f'{len(group_ids)} groups with name "{group_name}" found inside organization "{org_id[0]}" instead of 1!'
            )
        url = build_om_group_endpoint(KubernetesTester.get_om_base_url(), group_ids[0])
        response = KubernetesTester.om_request("get", url)

        return response.json()

    @staticmethod
    def remove_group(group_id):
        url = build_om_group_endpoint(KubernetesTester.get_om_base_url(), group_id)
        KubernetesTester.om_request("delete", url)

    @staticmethod
    def remove_group_by_name(group_name):
        orgid = KubernetesTester.get_om_org_id()
        project_id = KubernetesTester.query_group(group_name, orgid)["id"]
        KubernetesTester.remove_group(project_id)

    @staticmethod
    def create_organization(org_name):
        """
        Creates the organization with specified name in Ops Manager, returns its ID
        """
        url = build_om_org_endpoint(KubernetesTester.get_om_base_url())
        response = KubernetesTester.om_request("post", url, {"name": org_name})

        return response.json()["id"]

    @staticmethod
    def find_organizations(org_name):
        """
        Finds all organization with specified name, iterates over max 200 pages to find all matching organizations
        (aligned with 'ompaginator.TraversePages').

        If the Organization ID has been defined, return that instead. This is required to avoid 500's in Cloud Manager.
        Returns the list of ids.
        """
        org_id = KubernetesTester.get_om_org_id()
        if org_id is not None:
            return [org_id]

        ids = []
        page = 1
        while True:
            url = build_om_org_list_endpoint(KubernetesTester.get_om_base_url(), page)
            json = KubernetesTester.om_request("get", url).json()

            # Add organization id if its name is the searched one
            ids.extend([org["id"] for org in json["results"] if org["name"] == org_name])

            if not any(link["rel"] == "next" for link in json["links"]):
                break
            page += 1

        return ids

    @staticmethod
    def remove_organization(org_id):
        """
        Removes the organization with specified id from Ops Manager
        """
        url = build_om_one_org_endpoint(KubernetesTester.get_om_base_url(), org_id)
        KubernetesTester.om_request("delete", url)

    @staticmethod
    def get_groups_in_organization_first_page(org_id):
        """
        :return: the first page of groups  (100 items for OM 4.0 and 500 for OM 4.1)
        """
        url = build_om_groups_in_org_endpoint(KubernetesTester.get_om_base_url(), org_id, 1)
        response = KubernetesTester.om_request("get", url)

        return response.json()

    @staticmethod
    def find_groups_in_organization(org_id, group_name):
        """
        Finds all group with specified name, iterates over max 200 pages to find all matching groups inside the
        organization (aligned with 'ompaginator.TraversePages')
        Returns the list of ids.
        """

        max_pages = 200
        ids = []
        for i in range(1, max_pages):
            url = build_om_groups_in_org_endpoint(KubernetesTester.get_om_base_url(), org_id, i)
            json = KubernetesTester.om_request("get", url).json()
            # Add group id if its name is the searched one
            ids.extend([group["id"] for group in json["results"] if group["name"] == group_name])

            if not any(link["rel"] == "next" for link in json["links"]):
                break

        if len(ids) == 0:
            print(
                "Group name {} not found in organization with id {} (in {} pages)".format(group_name, org_id, max_pages)
            )

        return ids

    @staticmethod
    def get_automation_config(group_id=None, group_name=None):
        if group_id is None:
            group_id = KubernetesTester.get_om_group_id(group_name=group_name)

        url = build_automation_config_endpoint(KubernetesTester.get_om_base_url(), group_id)
        response = KubernetesTester.om_request("get", url)

        return response.json()

    @staticmethod
    def get_automation_status(group_id=None, group_name=None):
        if group_id is None:
            group_id = KubernetesTester.get_om_group_id(group_name=group_name)

        url = build_automation_status_endpoint(KubernetesTester.get_om_base_url(), group_id)
        response = KubernetesTester.om_request("get", url)

        return response.json()

    @staticmethod
    def get_monitoring_config(group_id=None):
        if group_id is None:
            group_id = KubernetesTester.get_om_group_id()
        url = build_monitoring_config_endpoint(KubernetesTester.get_om_base_url(), group_id)
        response = KubernetesTester.om_request("get", url)

        return response.json()

    @staticmethod
    def get_backup_config(group_id=None):
        if group_id is None:
            group_id = KubernetesTester.get_om_group_id()
        url = build_backup_config_endpoint(KubernetesTester.get_om_base_url(), group_id)
        response = KubernetesTester.om_request("get", url)

        return response.json()

    @staticmethod
    def put_automation_config(config):
        url = build_automation_config_endpoint(KubernetesTester.get_om_base_url(), KubernetesTester.get_om_group_id())
        response = KubernetesTester.om_request("put", url, config)

        return response

    @staticmethod
    def put_monitoring_config(config, group_id=None):
        if group_id is None:
            group_id = KubernetesTester.get_om_group_id()
        url = build_monitoring_config_endpoint(KubernetesTester.get_om_base_url(), group_id)
        response = KubernetesTester.om_request("put", url, config)

        return response

    @staticmethod
    def get_hosts():
        url = build_hosts_endpoint(KubernetesTester.get_om_base_url(), KubernetesTester.get_om_group_id())
        response = KubernetesTester.om_request("get", url)

        return response.json()

    @staticmethod
    def om_request(method, endpoint, json_object=None):
        headers = {"Content-Type": "application/json"}
        auth = build_auth(KubernetesTester.get_om_user(), KubernetesTester.get_om_api_key())

        response = requests.request(method, endpoint, auth=auth, headers=headers, json=json_object)

        if response.status_code >= 300:
            raise Exception(
                "Error sending request to Ops Manager API. {} ({}).\n Request details: {} {} (data: {})".format(
                    response.status_code, response.text, method, endpoint, json_object
                )
            )

        return response

    @staticmethod
    def om_version() -> Optional[Dict[str, str]]:
        "Gets the X-MongoDB-Service-Version"
        response = KubernetesTester.om_request(
            "get",
            "{}/api/public/v1.0/groups".format(KubernetesTester.get_om_base_url()),
        )

        version = response.headers.get("X-MongoDB-Service-Version")
        if version is None:
            return None

        return dict(attr.split("=", 1) for attr in version.split("; "))

    @staticmethod
    def check_om_state_cleaned():
        """Checks that OM state is cleaned: Automation config is empty, monitoring hosts are removed"""

        config = KubernetesTester.get_automation_config()
        assert len(config["replicaSets"]) == 0, "ReplicaSets not empty: {}".format(config["replicaSets"])
        assert len(config["sharding"]) == 0, "Sharding not empty: {}".format(config["sharding"])
        assert len(config["processes"]) == 0, "Processes not empty: {}".format(config["processes"])

        hosts = KubernetesTester.get_hosts()
        assert len(hosts["results"]) == 0, "Hosts not empty: ({} hosts left)".format(len(hosts["results"]))

    @staticmethod
    def is_om_state_cleaned():
        config = KubernetesTester.get_automation_config()
        hosts = KubernetesTester.get_hosts()

        return (
            len(config["replicaSets"]) == 0
            and len(config["sharding"]) == 0
            and len(config["processes"]) == 0
            and len(hosts["results"]) == 0
        )

    @staticmethod
    def mongo_resource_deleted(check_om_state=True):
        # First we check that the MDB resource is removed
        # This depends on global state set by "create_custom_resouce", this means
        # that it can't be called independently, or, calling the remove function without
        # calling the "create" function first.
        # Should not depend in the global state of KubernetesTester

        deleted_in_k8 = KubernetesTester.is_deleted(
            KubernetesTester.namespace, KubernetesTester.name, KubernetesTester.kind
        )

        # Then we check that the resource was removed in Ops Manager if specified
        return deleted_in_k8 if not check_om_state else (deleted_in_k8 and KubernetesTester.is_om_state_cleaned())

    @staticmethod
    def mongo_resource_deleted_no_om():
        """
        Waits until the MDB resource dissappears but won't wait for OM state to be removed, as sometimes
        OM will just fail on us and make the test fail.
        """
        return KubernetesTester.mongo_resource_deleted(False)

    @staticmethod
    def build_mongodb_uri_for_rs(hosts):
        return "mongodb://{}".format(",".join(hosts))

    @staticmethod
    def random_k8s_name(prefix="test-"):
        """Deprecated: user kubetester.random_k8s_name instead."""
        return prefix + "".join(random.choice(string.ascii_lowercase) for _ in range(5))

    @staticmethod
    def random_om_project_name() -> str:
        """Generates the name for the projects with our common namespace (and project) convention so that
        GC process could remove it if it's left for some reasons. Always has a whitespace.
        """
        current_seconds_epoch = int(time.time())
        prefix = f"a-{current_seconds_epoch}-"

        return "{} {}".format(
            KubernetesTester.random_k8s_name(prefix),
            KubernetesTester.random_k8s_name(""),
        )

    @staticmethod
    def run_command_in_pod_container(
        pod_name: str,
        namespace: str,
        cmd: List[str],
        container: str = "mongodb-enterprise-database",
        api_client: Optional[kubernetes.client.ApiClient] = None,
    ) -> str:
        api_client = client.CoreV1Api(api_client=api_client)
        api_response = stream(
            api_client.connect_get_namespaced_pod_exec,
            pod_name,
            namespace,
            container=container,
            command=cmd,
            stdout=True,
            stderr=True,
        )
        return api_response

    @staticmethod
    def copy_file_inside_pod(pod_name, src_path, dest_path, namespace="default"):
        """
        This function copies a file inside the pod from localhost. (Taken from: https://stackoverflow.com/questions/59703610/copy-file-from-pod-to-host-by-using-kubernetes-python-client)
        :param api_instance: coreV1Api()
        :param name: pod name
        :param ns: pod namespace
        :param source_file: Path of the file to be copied into pod
        """

        api_client = client.CoreV1Api()
        try:
            exec_command = ["tar", "xvf", "-", "-C", "/"]
            api_response = stream(
                api_client.connect_get_namespaced_pod_exec,
                pod_name,
                namespace,
                command=exec_command,
                stderr=True,
                stdin=True,
                stdout=True,
                tty=False,
                _preload_content=False,
            )

            with tempfile.TemporaryFile() as tar_buffer:
                with tarfile.open(fileobj=tar_buffer, mode="w") as tar:
                    tar.add(src_path, dest_path)

                tar_buffer.seek(0)
                commands = []
                commands.append(tar_buffer.read())

                while api_response.is_open():
                    api_response.update(timeout=1)
                    if api_response.peek_stdout():
                        print("STDOUT: %s" % api_response.read_stdout())
                    if api_response.peek_stderr():
                        print("STDERR: %s" % api_response.read_stderr())
                    if commands:
                        c = commands.pop(0)
                        api_response.write_stdin(c.decode())
                    else:
                        break
                api_response.close()
        except ApiException as e:
            raise Exception("Failed to copy file to the pod: {}".format(e))

    @staticmethod
    def approve_certificate(name: str):
        warnings.warn(
            DeprecationWarning(
                "KubernetesTester.approve_certificate is deprecated, use kubetester.certs.approve_certificate instead!"
            )
        )
        # TODO: remove this method entirely
        from kubetester.certs import approve_certificate

        return approve_certificate(name)

    def generate_certfile(
        self,
        csr_name: str,
        certificate_request_fixture: str,
        server_pem_fixture: str,
        namespace: Optional[str] = None,
    ):
        """
        generate_certfile create a temporary file object that is created from a certificate request fixture
        as well as a fixture containing the server pem key. This file can be used to pass to a MongoClient
        when using MONGODB-X509 authentication

        :param csr_name: The name of the CSR that is to be created
        :param certificate_request_fixture: a fixture containing the contents of the certificate request
        :param server_pem_fixture: a fixture containing the server pem key file
        :return: A File object containing the key and certificate
        """
        with open(fixture(certificate_request_fixture), "r") as f:
            encoded_request = b64encode(f.read().encode("utf-8")).decode("utf-8")

        if namespace is None:
            namespace = self.namespace

        csr_body = client.V1beta1CertificateSigningRequest(
            metadata=client.V1ObjectMeta(name=csr_name, namespace=namespace),
            spec=client.V1beta1CertificateSigningRequestSpec(
                groups=["system:authenticated"],
                usages=["digital signature", "key encipherment", "client auth"],
                request=encoded_request,
            ),
        )

        client.CertificatesV1beta1Api().create_certificate_signing_request(csr_body)
        self.approve_certificate(csr_name)
        wait_for_certs_to_be_issued([csr_name])
        csr = client.CertificatesV1beta1Api().read_certificate_signing_request(csr_name)
        certificate = b64decode(csr.status.certificate)

        tmp = tempfile.NamedTemporaryFile()
        with open(fixture(server_pem_fixture), "r+b") as f:
            key = f.read()
        tmp.write(key)
        tmp.write(certificate)
        tmp.flush()

        return tmp

    @staticmethod
    def list_storage_class() -> List[client.V1StorageClass]:
        """Returns a list of all the Storage classes in this cluster."""
        return KubernetesTester.clients("storagev1").list_storage_class().items

    @staticmethod
    def get_storage_class_provisioner_enabled() -> str:
        """Returns 'a' provisioner that is known to exist in this cluster."""
        # If there's no storageclass in this cluster, then the following
        # will raise a KeyError.
        return KubernetesTester.list_storage_class()[0].provisioner

    @staticmethod
    def create_storage_class(name: str, provisioner: Optional[str] = None) -> None:
        """Creates a new StorageClass which is a duplicate of an existing one."""
        if provisioner is None:
            provisioner = KubernetesTester.get_storage_class_provisioner_enabled()

        sc0 = KubernetesTester.list_storage_class()[0]

        sc = client.V1StorageClass(
            metadata=client.V1ObjectMeta(
                name=name,
                annotations={"storageclass.kubernetes.io/is-default-class": "true"},
            ),
            provisioner=provisioner,
            volume_binding_mode=sc0.volume_binding_mode,
            reclaim_policy=sc0.reclaim_policy,
        )
        KubernetesTester.clients("storagev1").create_storage_class(sc)

    @staticmethod
    def storage_class_make_not_default(name: str):
        """Changes the 'default' annotation from a storage class."""
        sv1 = KubernetesTester.clients("storagev1")
        sc = sv1.read_storage_class(name)
        sc.metadata.annotations["storageclass.kubernetes.io/is-default-class"] = "false"
        sv1.patch_storage_class(name, sc)

    @staticmethod
    def make_default_gp2_storage_class():
        """
        gp2 is an aws-ebs storage class, make sure to only use that on aws based tests
        """
        classes = KubernetesTester.list_storage_class()

        for sc in classes:
            if sc.metadata.name == "gp2":
                # The required class already exist, no need to create it.
                return

        KubernetesTester.create_storage_class("gp2")
        KubernetesTester.storage_class_make_not_default("standard")

    @staticmethod
    def yield_existing_csrs(csr_names, timeout=300):
        warnings.warn(
            DeprecationWarning(
                "KubernetesTester.yield_existing_csrs is deprecated, use kubetester.certs.yield_existing_csrs instead!"
            )
        )
        # TODO: remove this method entirely
        from kubetester.certs import yield_existing_csrs

        return yield_existing_csrs(csr_names, timeout)

    # TODO eventually replace all usages of this function with "ReplicaSetTester(mdb_resource, 3).assert_connectivity()"
    @staticmethod
    def wait_for_rs_is_ready(hosts, wait_for=60, check_every=5, ssl=False):
        "Connects to a given replicaset and wait a while for a primary and secondaries."
        client = KubernetesTester.check_hosts_are_ready(hosts, ssl)

        check_times = wait_for / check_every

        while (client.primary is None or len(client.secondaries) < len(hosts) - 1) and check_times >= 0:
            time.sleep(check_every)
            check_times -= 1

        return client.primary, client.secondaries

    @staticmethod
    def check_hosts_are_ready(hosts, ssl=False):
        mongodburi = KubernetesTester.build_mongodb_uri_for_rs(hosts)
        options = {}
        if ssl:
            options = {"ssl": True, "tlsCAFile": SSL_CA_CERT}
        client = pymongo.MongoClient(mongodburi, **options, serverSelectionTimeoutMs=300000)

        # The ismaster command is cheap and does not require auth.
        client.admin.command("ismaster")

        return client

    def _get_pods(self, podname, qty=3):
        return [podname.format(i) for i in range(qty)]

    @staticmethod
    def check_single_pvc(
        namespace: str,
        volume,
        expected_name,
        expected_claim_name,
        expected_size,
        storage_class=None,
        labels: Optional[Dict[str, str]] = None,
        api_client: Optional[client.ApiClient] = None,
    ):
        assert volume.name == expected_name
        assert volume.persistent_volume_claim.claim_name == expected_claim_name

        pvc = client.CoreV1Api(api_client=api_client).read_namespaced_persistent_volume_claim(
            expected_claim_name, namespace
        )
        assert pvc.status.phase == "Bound"
        assert pvc.spec.resources.requests["storage"] == expected_size

        assert getattr(pvc.spec, "storage_class_name") == storage_class
        if labels is not None:
            pvc_labels = pvc.metadata.labels
            for k in labels:
                assert k in pvc_labels and pvc_labels[k] == labels[k]

    @staticmethod
    def get_mongo_server_sans(host: str) -> List[str]:
        cert_bytes = ssl.get_server_certificate((host, 27017)).encode("ascii")
        cert = x509.load_pem_x509_certificate(cert_bytes, default_backend())
        ext = cert.extensions.get_extension_for_class(x509.SubjectAlternativeName)
        return ext.value.get_values_for_type(x509.DNSName)

    @staticmethod
    def get_csr_sans(csr_name: str) -> List[str]:
        """
        Return all of the subject alternative names for a given Kubernetes
        certificate signing request.
        """
        csr = client.CertificatesV1beta1Api().read_certificate_signing_request_status(csr_name)
        base64_csr_request = csr.spec.request
        csr_pem_string = b64decode(base64_csr_request)
        csr = x509.load_pem_x509_csr(csr_pem_string, default_backend())
        ext = csr.extensions.get_extension_for_class(x509.SubjectAlternativeName)
        return ext.value.get_values_for_type(x509.DNSName)


# Some general functions go here


def get_group(doc):
    return doc["apiVersion"].split("/")[0]


def get_version(doc):
    return doc["apiVersion"].split("/")[1]


def get_kind(doc):
    return doc["kind"]


def get_name(doc):
    return doc["metadata"]["name"]


def get_type(doc):
    return doc.get("spec", {}).get("type")


def get_crd_meta(doc):
    return get_name(doc), get_kind(doc), get_group(doc), get_version(doc), get_type(doc)


def plural(name):
    """Returns the plural of the name, in the case of `mongodb` the plural is the same."""
    return plural_map[name]


def parse_condition_str(condition):
    """
    Returns a condition into constituent parts:
    >>> parse_condition_str('sts/my-replica-set -> status.current_replicas == 3')
    >>> 'sts', 'my-replica-set', '{.status.currentReplicas}', '3'
    """
    type_name, condition = condition.split("->")
    type_, name = type_name.split("/")
    type_ = type_.strip()
    name = name.strip()

    test, expected = condition.split("==")
    test = test.strip()
    expected = expected.strip()
    if expected.isdigit():
        expected = int(expected)

    return type_, name, test, expected


def get_nested_attribute(obj, attrs):
    """Returns the `attrs` attribute descending into this object following the . notation.
    Assume you have a class Some() and:
    >>> class Some: pass
    >>> a = Some()
    >>> b = Some()
    >>> c = Some()
    >>> a.b = b
    >>> b.c = c
    >>> c.my_string = 'hello!'
    >>> get_nested_attribute(a, 'b.c.my_string')
    'hello!'
    """

    attrs = list(reversed(attrs.split(".")))
    while attrs:
        obj = getattr(obj, attrs.pop())

    return obj


def current_milliseconds():
    return int(round(time.time() * 1000))


def run_periodically(fn, *args, **kwargs):
    """
    Calls `fn` until it succeeds or until the `timeout` is reached, every `sleep_time` seconds.
    If `timeout` is negative or zero, it never times out.
    Callable fn can return single bool (condition result) or tuple[bool, str] ([condition result, status message]).

    >>> run_periodically(lambda: time.sleep(5), timeout=3, sleep_time=2)
    False
    >>> run_periodically(lambda: time.sleep(2), timeout=5, sleep_time=2)
    True
    """
    sleep_time = kwargs.get("sleep_time", SLEEP_TIME)
    timeout = kwargs.get("timeout", INFINITY)
    msg = kwargs.get("msg", None)

    start_time = current_milliseconds()
    end = start_time + (timeout * 1000)
    callable_name = fn.__name__
    attempts = 0

    while current_milliseconds() < end or timeout <= 0:
        attempts += 1
        fn_result = fn()
        fn_condition_msg = None
        if isinstance(fn_result, bool):
            fn_condition = fn_result
        elif isinstance(fn_result, tuple) and len(fn_result) == 2:
            fn_condition = fn_result[0]
            fn_condition_msg = fn_result[1]
        else:
            raise Exception("Invalid fn return type. Fn have to return either bool or a tuple[bool, str].")

        if fn_condition:
            print(
                "{} executed successfully after {} seconds and {} attempts".format(
                    callable_name, (current_milliseconds() - start_time) / 1000, attempts
                )
            )
            return True
        if msg is not None:
            condition_msg = f": {fn_condition_msg}" if fn_condition_msg is not None else ""
            print(f"waiting for {msg}{condition_msg}...")
        time.sleep(sleep_time)

    raise AssertionError(
        "Timed out executing {} after {} seconds and {} attempt(s)".format(
            callable_name, (current_milliseconds() - start_time) / 1000, attempts
        )
    )


def get_env_var_or_fail(name):
    """
    Gets a configuration option from an Environment variable. If not found, will try to find
    this option in one of the configuration files for the user.
    """
    value = os.getenv(name)

    if value is None:
        raise ValueError("Environment variable `{}` needs to be set.".format(name))

    if isinstance(value, str):
        value = value.strip()

    return value


def build_auth(user, api_key):
    return HTTPDigestAuth(user, api_key)


def build_agent_auth(group_id, api_key):
    return HTTPBasicAuth(group_id, api_key)


def build_om_groups_endpoint(base_url):
    return "{}/api/public/v1.0/groups".format(base_url)


def build_om_group_endpoint(base_url, group_id):
    return "{}/api/public/v1.0/groups/{}".format(base_url, group_id)


def build_om_org_endpoint(base_url):
    return "{}/api/public/v1.0/orgs".format(base_url)


def build_om_org_list_endpoint(base_url: string, page_num: int):
    return "{}/api/public/v1.0/orgs?itemsPerPage=500&pageNum={}".format(base_url, page_num)


def build_om_org_list_by_name_endpoint(base_url: string, name: string):
    return "{}/api/public/v1.0/orgs?name={}".format(base_url, name)


def build_om_one_org_endpoint(base_url, org_id):
    return "{}/api/public/v1.0/orgs/{}".format(base_url, org_id)


def build_om_groups_in_org_endpoint(base_url, org_id, page_num):
    return "{}/api/public/v1.0/orgs/{}/groups?itemsPerPage=500&pageNum={}".format(base_url, org_id, page_num)


def build_om_groups_in_org_by_name_endpoint(base_url: string, org_id: string, name: string):
    return "{}/api/public/v1.0/orgs/{}/groups?name={}".format(base_url, org_id, name)


def build_automation_config_endpoint(base_url, group_id):
    return "{}/api/public/v1.0/groups/{}/automationConfig".format(base_url, group_id)


def build_automation_status_endpoint(base_url, group_id):
    return "{}/api/public/v1.0/groups/{}/automationStatus".format(base_url, group_id)


def build_monitoring_config_endpoint(base_url, group_id):
    return "{}/api/public/v1.0/groups/{}/automationConfig/monitoringAgentConfig".format(base_url, group_id)


def build_backup_config_endpoint(base_url, group_id):
    return "{}/api/public/v1.0/groups/{}/automationConfig/backupAgentConfig".format(base_url, group_id)


def build_hosts_endpoint(base_url, group_id):
    return "{}/api/public/v1.0/groups/{}/hosts".format(base_url, group_id)


def ensure_nested_objects(resource: CustomObject, keys: List[str]):
    curr_dict = resource
    for k in keys:
        if k not in curr_dict:
            curr_dict[k] = {}
        curr_dict = curr_dict[k]


def fixture(filename):
    """
    Returns a relative path to a filename in one of the fixture's directories
    """
    root_dir = os.path.join(os.path.dirname(os.path.dirname(__file__)), "tests")

    fixture_dirs = []

    for dirpath, dirnames, filenames in os.walk(root_dir):
        if dirpath.endswith("/fixtures"):
            fixture_dirs.append(dirpath)

    found = None
    for dirs in fixture_dirs:
        full_path = os.path.join(dirs, filename)
        if os.path.exists(full_path) and os.path.isfile(full_path):
            if found is not None:
                warnings.warn("Fixtures with the same name were found: {}".format(full_path))
            found = full_path

    if found is None:
        raise Exception("Fixture file {} not found".format(filename))

    return found


def build_list_of_hosts(
    mdb_resource,
    namespace,
    members,
    servicename=None,
    clustername: str = "cluster.local",
    port=27017,
):
    if servicename is None:
        servicename = "{}-svc".format(mdb_resource)

    return [
        build_host_fqdn(hostname(mdb_resource, idx), namespace, servicename, clustername, port)
        for idx in range(members)
    ]


def build_host_fqdn(
    hostname: str,
    namespace: str,
    servicename: str,
    clustername: str = "cluster.local",
    port=27017,
) -> str:
    return "{hostname}.{servicename}.{namespace}.svc.{clustername}:{port}".format(
        hostname=hostname,
        servicename=servicename,
        namespace=namespace,
        clustername=clustername,
        port=port,
    )


def build_svc_fqdn(service: str, namespace: str, clustername: str = "cluster.local") -> str:
    return "{}.{}.svc.{}".format(service, namespace, clustername)


def hostname(hostname, idx):
    return "{}-{}".format(hostname, idx)


def get_pods(podname_format, qty=3):
    return [podname_format.format(i) for i in range(qty)]


def decode_secret(data: Dict[str, str]) -> Dict[str, str]:
    return {k: b64decode(v).decode("utf-8") for (k, v) in data.items()}


def validation_reason_from_exception(exception_msg):
    reasons = [
        ("in body is required", "FieldValueRequired"),
        ("in body should be one of", "FieldValueNotSupported"),
        ("in body must be of type", "FieldValueInvalid"),
    ]

    for reason in reasons:
        if reason[0] in exception_msg:
            return reason[1]


def create_testing_namespace(
    evergreen_task_id: str,
    name: str,
    api_client: Optional[kubernetes.client.ApiClient] = None,
    istio_label: Optional[bool] = False,
) -> str:
    """creates the namespace that is used by the test. Marks it with necessary labels and annotations so that
    it would be handled by configuration scripts correctly (cluster cleaner, dumping the diagnostics information)
    """

    labels = {"evg": "task"}
    if istio_label:
        labels.update({"istio-injection": "enabled"})

    annotations = {"evg/task": f"https://evergreen.mongodb.com/task/{evergreen_task_id}"}

    from kubetester import create_or_update_namespace

    create_or_update_namespace(name, labels, annotations, api_client=api_client)

    return name


def fcv_from_version(version: str) -> str:
    parsed_version = semver.VersionInfo.parse(version)
    return f"{parsed_version.major}.{parsed_version.minor}"


def ensure_ent_version(mdb_version: str) -> str:
    if "-ent" not in mdb_version:
        return mdb_version + "-ent"
    return mdb_version


@TRACER.start_as_current_span("wait_processes_ready")
def wait_processes_ready():
    # Get current automation status
    def processes_are_ready():
        auto_status = KubernetesTester.get_automation_status()
        goal_version = auto_status.get("goalVersion")

        logger.info(f"Checking if all processes have reached goal version: {goal_version}")
        processes_not_ready = []
        for process in auto_status.get("processes", []):
            process_name = process.get("name", "unknown")
            process_version = process.get("lastGoalVersionAchieved")
            if process_version != goal_version:
                logger.info(f"Process {process_name} at version {process_version}, expected {goal_version}")
                processes_not_ready.append(process_name)

        all_processes_ready = len(processes_not_ready) == 0
        if all_processes_ready:
            logger.info("All processes have reached the goal version")
        else:
            logger.info(f"{len(processes_not_ready)} processes have not yet reached the goal version")

        return all_processes_ready

    timeout = 600  # 5 minutes timeout
    KubernetesTester.wait_until(
        processes_are_ready,
        timeout=timeout,
        sleep_time=5,
    )<|MERGE_RESOLUTION|>--- conflicted
+++ resolved
@@ -29,12 +29,9 @@
 from opentelemetry import trace
 from requests.auth import HTTPBasicAuth, HTTPDigestAuth
 from tests import test_logger
-<<<<<<< HEAD
 
 TRACER = trace.get_tracer("evergreen-agent")
 logger = test_logger.get_test_logger(__name__)
-=======
->>>>>>> 87e8d36a
 
 SSL_CA_CERT = "/var/run/secrets/kubernetes.io/serviceaccount/..data/ca.crt"
 EXTERNALLY_MANAGED_TAG = "EXTERNALLY_MANAGED_BY_KUBERNETES"
@@ -975,6 +972,16 @@
         return response.json()
 
     @staticmethod
+    def get_automation_status(group_id=None, group_name=None):
+        if group_id is None:
+            group_id = KubernetesTester.get_om_group_id(group_name=group_name)
+
+        url = build_automation_status_endpoint(KubernetesTester.get_om_base_url(), group_id)
+        response = KubernetesTester.om_request("get", url)
+
+        return response.json()
+
+    @staticmethod
     def get_monitoring_config(group_id=None):
         if group_id is None:
             group_id = KubernetesTester.get_om_group_id()
