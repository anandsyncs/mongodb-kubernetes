task_groups:
  - name: preflight_images_task_group
    max_hosts: -1
    tasks:
      - preflight_images
      - preflight_official_database_image
      - preflight_mongodb_agent_image
      - preflight_ops_manager

tasks:
  - name: preflight_images
    tags: [ "image_preflight" ]
    commands:
      - func: clone
      - func: python_venv
      - func: setup_preflight
      - func: preflight_image
        vars:
          image_name: mongodb-kubernetes
      - func: preflight_image
        vars:
          image_name: init-appdb
      - func: preflight_image
        vars:
          image_name: init-database
      - func: preflight_image
        vars:
          image_name: init-ops-manager
      - func: preflight_image
        vars:
          image_name: database

  - name: preflight_ops_manager
    tags: [ "image_preflight" ]
    commands:
      - func: clone
      - func: python_venv
      - func: setup_preflight
      - func: preflight_image
        vars:
          image_name: ops-manager

  - name: preflight_official_database_image
    tags: [ "image_preflight" ]
    commands:
      - func: clone
      - func: python_venv
      - func: setup_preflight
      - func: preflight_image
        vars:
          image_name: mongodb-enterprise-server

  - name: preflight_mongodb_agent_image
    tags: [ "image_preflight" ]
    commands:
      - func: clone
      - func: python_venv
      - func: setup_preflight
      - func: preflight_image
        vars:
          image_name: mongodb-agent

  - name: preflight_om_image
    tags: [ "image_preflight" ]
    commands:
      - func: clone
      - func: python_venv
      - func: setup_preflight
      - func: preflight_image
        vars:
          image_name: ops-manager

# Code snippets tasks
# Each task is selected by convention by running scripts/code_snippets/${task_name}_test.sh
  - name: task_gke_multi_cluster_snippets
    tags: [ "code_snippets" ]
    commands:
      - func: test_code_snippets
      - func: sample_commit_output

  - name: task_gke_multi_cluster_no_mesh_snippets
    tags: [ "code_snippets" ]
    commands:
      - func: test_code_snippets
      - func: sample_commit_output

  - name: task_kind_community_search_snippets
    tags: [ "code_snippets", "patch-run" ]
    commands:
      - func: test_code_snippets
      - func: sample_commit_output

## Below are only e2e runs for .evergreen.yml ##

  - name: e2e_multiple_cluster_failures
    tags: [ "patch-run" ]
    commands:
      - func: e2e_test

  - name: e2e_community_and_meko_replicaset_scale
    tags: [ "patch-run" ]
    commands:
      - func: e2e_test

  - name: e2e_standalone_custom_podspec
    tags: [ "patch-run" ]
    commands:
      - func: "e2e_test"

  - name: e2e_standalone_schema_validation
    tags: [ "patch-run" ]
    commands:
      - func: "e2e_test"

  - name: e2e_replica_set_schema_validation
    tags: [ "patch-run" ]
    commands:
      - func: "e2e_test"

  - name: e2e_sharded_cluster_schema_validation
    tags: [ "patch-run" ]
    commands:
      - func: "e2e_test"

  - name: e2e_sharded_cluster_external_access
    tags: [ "patch-run" ]
    commands:
      - func: "e2e_test"

  - name: e2e_users_schema_validation
    tags: [ "patch-run" ]
    commands:
      - func: "e2e_test"

  - name: e2e_crd_validation
    tags: [ "patch-run" ]
    commands:
      - func: "e2e_test"

  - name: e2e_standalone_config_map
    tags: [ "patch-run" ]
    commands:
      - func: "e2e_test"

  # TODO: not used in any variant
  - name: e2e_standalone_groups
    tags: [ "patch-run" ]
    commands:
      - func: "e2e_test"

  - name: e2e_standalone_recovery
    tags: [ "patch-run" ]
    commands:
      - func: "e2e_test"

  - name: e2e_operator_partial_crd
    tags: [ "patch-run" ]
    commands:
      - func: "e2e_test"

  - name: e2e_operator_clusterwide
    tags: [ "patch-run" ]
    commands:
      - func: "e2e_test"

  - name: e2e_operator_proxy
    tags: [ "patch-run" ]
    commands:
      - func: "e2e_test"

  - name: e2e_operator_multi_namespaces
    tags: [ "patch-run" ]
    commands:
      - func: "e2e_test"

  - name: e2e_operator_upgrade_replica_set
    tags: [ "patch-run" ]
    commands:
      - func: "e2e_test"

  - name: e2e_sharded_cluster_operator_upgrade_v1_27_to_mck
    tags: [ "patch-run" ]
    commands:
      - func: "e2e_test"

  - name: e2e_operator_upgrade_ops_manager
    tags: [ "patch-run" ]
    commands:
      - func: "e2e_test"

  - name: e2e_appdb_tls_operator_upgrade_v1_32_to_mck
    tags: [ "patch-run" ]
    commands:
      - func: "e2e_test"

  - name: e2e_meko_mck_upgrade
    tags: [ "patch-run" ]
    commands:
      - func: "e2e_test"

  - name: e2e_olm_operator_upgrade
    tags: [ "patch-run" ]
    commands:
      - func: "e2e_test"

  # TODO: not used in any variant
  - name: e2e_olm_operator_webhooks
    tags: [ "patch-run" ]
    commands:
      - func: "e2e_test"

  - name: e2e_olm_operator_upgrade_with_resources
    tags: [ "patch-run" ]
    commands:
      - func: "e2e_test"

  - name: e2e_olm_meko_operator_upgrade_with_resources
    tags: [ "patch-run" ]
    commands:
      - func: "e2e_test"

  - name: e2e_om_ops_manager_backup_delete_sts_and_log_rotation
    tags: [ "patch-run" ]
    commands:
      - func: "e2e_test"

  - name: e2e_om_ops_manager_backup_kmip
    tags: [ "patch-run" ]
    commands:
      - func: "e2e_test"

  - name: e2e_replica_set_liveness_probe
    tags: [ "patch-run" ]
    commands:
      - func: "e2e_test"

  - name: e2e_community_replicaset_scale
    tags: ["patch-run"]
    commands:
      - func: "e2e_test"

  - name: e2e_replica_set
    tags: [ "patch-run" ]
    commands:
      - func: "e2e_test"

  - name: e2e_mongodb_validation_webhook
    tags: [ "patch-run" ]
    commands:
      - func: "e2e_test"

  - name: e2e_mongodb_roles_validation_webhook
    tags: [ "patch-run" ]
    commands:
      - func: "e2e_test"

  - name: e2e_mongodb_custom_roles
    tags: [ "patch-run" ]
    commands:
      - func: "e2e_test"

  - name: e2e_replica_set_recovery
    tags: [ "patch-run" ]
    commands:
      - func: "e2e_test"

  - name: e2e_replica_set_config_map
    tags: [ "patch-run" ]
    commands:
      - func: "e2e_test"

  # TODO: not used in any variant
  - name: e2e_replica_set_groups
    tags: [ "patch-run" ]
    commands:
      - func: "e2e_test"

  - name: e2e_replica_set_pv
    tags: [ "patch-run" ]
    commands:
      - func: "e2e_test"

  - name: e2e_replica_set_pv_multiple
    tags: [ "patch-run" ]
    commands:
      - func: "e2e_test"

  - name: e2e_replica_set_exposed_externally
    tags: [ "patch-run" ]
    commands:
      - func: "e2e_test"

  - name: e2e_replica_set_readiness_probe
    tags: [ "patch-run" ]
    commands:
      - func: "e2e_test"

  - name: e2e_replica_set_migration
    tags: [ "patch-run" ]
    commands:
      - func: "e2e_test"

  # TODO: not used in any variant
  - name: e2e_replication_state_awareness
    tags: [ "patch-run" ]
    commands:
      - func: "e2e_test"

  - name: e2e_replica_set_statefulset_status
    tags: [ "patch-run" ]
    commands:
      - func: "e2e_test"

  - name: e2e_replica_set_update_delete_parallel
    tags: [ "patch-run" ]
    commands:
      - func: "e2e_test"

  - name: e2e_tls_sc_additional_certs
    tags: [ "patch-run" ]
    commands:
      - func: "e2e_test"

  - name: e2e_tls_sharded_cluster_certs_prefix
    tags: [ "patch-run" ]
    commands:
      - func: "e2e_test"

  - name: e2e_sharded_cluster_migration
    tags: [ "patch-run" ]
    commands:
      - func: "e2e_test"

  - name: e2e_tls_rs_additional_certs
    tags: [ "patch-run" ]
    commands:
      - func: "e2e_test"

  - name: e2e_tls_rs_intermediate_ca
    tags: [ "patch-run" ]
    commands:
      - func: "e2e_test"

  - name: e2e_tls_rs_external_access
    tags: [ "patch-run" ]
    commands:
      - func: "e2e_test"

  - name: e2e_sharded_cluster
    tags: [ "patch-run" ]
    commands:
      - func: "e2e_test"

  - name: e2e_sharded_cluster_pv
    tags: [ "patch-run" ]
    commands:
      - func: "e2e_test"

  - name: e2e_sharded_cluster_recovery
    tags: [ "patch-run" ]
    commands:
      - func: "e2e_test"

  - name: e2e_sharded_cluster_secret
    tags: [ "patch-run" ]
    commands:
      - func: "e2e_test"

  - name: e2e_sharded_cluster_scale_shards
    tags: [ "patch-run" ]
    commands:
      - func: "e2e_test"

  - name: e2e_sharded_cluster_shard_overrides
    tags: [ "patch-run" ]
    commands:
      - func: "e2e_test"

  - name: e2e_sharded_cluster_statefulset_status
    tags: [ "patch-run" ]
    commands:
      - func: "e2e_test"

  - name: e2e_sharded_cluster_agent_flags
    tags: [ "patch-run" ]
    commands:
      - func: "e2e_test"

  - name: e2e_standalone_agent_flags
    tags: [ "patch-run" ]
    commands:
      - func: "e2e_test"

  - name: e2e_replica_set_agent_flags_and_readinessProbe
    tags: [ "patch-run" ]
    commands:
      - func: "e2e_test"

  - name: e2e_all_mongodb_resources_parallel
    tags: [ "patch-run" ]
    commands:
      - func: "e2e_test"

  - name: e2e_standalone_upgrade_downgrade
    tags: [ "patch-run" ]
    commands:
      - func: "e2e_test"

  - name: e2e_replica_set_upgrade_downgrade
    tags: [ "patch-run" ]
    commands:
      - func: "e2e_test"

  - name: e2e_replica_set_custom_podspec
    tags: [ "patch-run" ]
    commands:
      - func: "e2e_test"

  - name: e2e_replica_set_custom_sa
    tags: [ "patch-run" ]
    commands:
      - func: "e2e_test"

  - name: e2e_replica_set_report_pending_pods
    tags: [ "patch-run" ]
    commands:
      - func: "e2e_test"

  - name: e2e_replica_set_mongod_options
    tags: [ "patch-run" ]
    commands:
      - func: "e2e_test"

  - name: e2e_sharded_cluster_mongod_options_and_log_rotation
    tags: [ "patch-run" ]
    commands:
      - func: "e2e_test"

  - name: e2e_sharded_cluster_custom_podspec
    tags: [ "patch-run" ]
    commands:
      - func: "e2e_test"

  - name: e2e_sharded_cluster_upgrade_downgrade
    tags: [ "patch-run" ]
    commands:
      - func: "e2e_test"

  - name: e2e_standalone_no_tls_no_status_is_set
    tags: [ "patch-run" ]
    commands:
      - func: "e2e_test"

  - name: e2e_replica_set_tls_default
    tags: [ "patch-run" ]
    commands:
      - func: "e2e_test"

  - name: e2e_replica_set_tls_override
    tags: [ "patch-run" ]
    commands:
      - func: "e2e_test"

  - name: e2e_replica_set_ignore_unknown_users
    tags: [ "patch-run" ]
    commands:
      - func: "e2e_test"

  - name: e2e_replica_set_tls_process_hostnames
    tags: [ "patch-run" ]
    commands:
      - func: "e2e_test"

  - name: e2e_replica_set_process_hostnames
    tags: [ "patch-run" ]
    commands:
      - func: "e2e_test"

  - name: e2e_replica_set_member_options
    tags: [ "patch-run" ]
    commands:
      - func: "e2e_test"

  - name: e2e_replica_set_tls_allow
    tags: [ "patch-run" ]
    commands:
      - func: "e2e_test"

  - name: e2e_replica_set_tls_prefer
    tags: [ "patch-run" ]
    commands:
      - func: "e2e_test"

  - name: e2e_replica_set_tls_require
    tags: [ "patch-run" ]
    commands:
      - func: "e2e_test"

  - name: e2e_replica_set_tls_certs_secret_prefix
    tags: [ "patch-run" ]
    commands:
      - func: "e2e_test"

  - name: e2e_sharded_cluster_tls_certs_top_level_prefix
    tags: [ "patch-run" ]
    commands:
      - func: "e2e_test"

  - name: e2e_disable_tls_scale_up
    tags: [ "patch-run" ]
    commands:
      - func: "e2e_test"

  # TODO: not used in any variant
  - name: e2e_replica_set_tls_require_to_allow
    tags: [ "patch-run" ]
    commands:
      - func: "e2e_test"

  # TODO: not used in any variant
  - name: e2e_sharded_cluster_tls_require_custom_ca
    tags: [ "patch-run" ]
    commands:
      - func: "e2e_test"

  - name: e2e_replica_set_tls_require_and_disable
    tags: [ "patch-run" ]
    commands:
      - func: "e2e_test"

  # TODO: not used in any variant
  - name: e2e_tls_multiple_different_ssl_configs
    commands:
      - func: "e2e_test"

  - name: e2e_replica_set_tls_require_upgrade
    tags: [ "patch-run" ]
    commands:
      - func: "e2e_test"

  - name: e2e_tls_x509_rs
    tags: [ "patch-run" ]
    # longer timeout than usual as this test tests recovery from bad states which can take some time
    commands:
      - func: "e2e_test"

  - name: e2e_tls_x509_sc
    tags: [ "patch-run" ]
    commands:
      - func: "e2e_test"

  - name: e2e_tls_x509_users_addition_removal
    tags: [ "patch-run" ]
    commands:
      - func: "e2e_test"

  - name: e2e_tls_x509_user_connectivity
    tags: [ "patch-run" ]
    commands:
      - func: "e2e_test"

  - name: e2e_tls_x509_configure_all_options_rs
    tags: [ "patch-run" ]
    commands:
      - func: "e2e_test"

  - name: e2e_tls_x509_configure_all_options_sc
    tags: [ "patch-run" ]
    commands:
      - func: "e2e_test"

  - name: e2e_replica_set_scram_sha_256_user_connectivity
    tags: [ "patch-run" ]
    commands:
      - func: "e2e_test"

  - name: e2e_replica_set_scram_sha_256_user_first
    tags: [ "patch-run" ]
    commands:
      - func: "e2e_test"

  - name: e2e_replica_set_scram_sha_1_user_connectivity
    tags: [ "patch-run" ]
    commands:
      - func: "e2e_test"

  - name: e2e_sharded_cluster_scram_sha_256_user_connectivity
    tags: [ "patch-run" ]
    commands:
      - func: "e2e_test"

  - name: e2e_sharded_cluster_scram_sha_1_user_connectivity
    tags: [ "patch-run" ]
    commands:
      - func: "e2e_test"

  - name: e2e_replica_set_scram_sha_1_upgrade
    tags: [ "patch-run" ]
    commands:
      - func: "e2e_test"

  - name: e2e_sharded_cluster_scram_sha_1_upgrade
    tags: [ "patch-run" ]
    commands:
      - func: "e2e_test"

  - name: e2e_replica_set_x509_to_scram_transition
    tags: [ "patch-run" ]
    commands:
      - func: "e2e_test"

  - name: e2e_sharded_cluster_x509_to_scram_transition
    tags: [ "patch-run" ]
    commands:
      - func: "e2e_test"

  - name: e2e_sharded_cluster_internal_cluster_transition
    tags: [ "patch-run" ]
    commands:
      - func: "e2e_test"

  - name: e2e_replica_set_ldap
    tags: [ "patch-run" ]
    commands:
      - func: "e2e_test"

  - name: e2e_sharded_cluster_ldap
    tags: [ "patch-run" ]
    commands:
      - func: "e2e_test"

  - name: e2e_replica_set_ldap_tls
    tags: [ "patch-run" ]
    commands:
      - func: "e2e_test"

  - name: e2e_replica_set_ldap_user_to_dn_mapping
    tags: [ "patch-run" ]
    commands:
      - func: "e2e_test"

  - name: e2e_replica_set_ldap_agent_auth
    tags: [ "patch-run" ]
    commands:
      - func: "e2e_test"

  - name: e2e_replica_set_ldap_agent_client_certs
    tags: [ "patch-run" ]
    commands:
      - func: "e2e_test"

  - name: e2e_replica_set_ldap_custom_roles
    tags: [ "patch-run" ]
    commands:
      - func: "e2e_test"

  - name: e2e_replica_set_pv_resize
    tags: [ "patch-run" ]
    commands:
      - func: "e2e_test"

  - name: e2e_sharded_cluster_pv_resize
    tags: [ "patch-run" ]
    commands:
      - func: "e2e_test"

  - name: e2e_replica_set_update_roles_no_privileges
    tags: [ "patch-run" ]
    commands:
      - func: "e2e_test"

  - name: e2e_replica_set_ldap_group_dn
    tags: [ "patch-run" ]
    commands:
      - func: "e2e_test"

  - name: e2e_replica_set_ldap_group_dn_with_x509_agent
    tags: [ "patch-run" ]
    commands:
      - func: "e2e_test"

  - name: e2e_feature_controls_authentication
    tags: [ "patch-run" ]
    commands:
      - func: "e2e_test"

  - name: e2e_replica_set_scram_sha_and_x509
    tags: [ "patch-run" ]
    commands:
      - func: "e2e_test"

  - name: e2e_sharded_cluster_scram_sha_and_x509
    tags: [ "patch-run" ]
    commands:
      - func: "e2e_test"

  # TODO: not used in any variant
  - name: e2e_replica_set_scram_x509_internal_cluster
    tags: [ "patch-run" ]
    commands:
      - func: "e2e_test"

  - name: e2e_replica_set_scram_x509_ic_manual_certs
    tags: [ "patch-run" ]
    commands:
      - func: "e2e_test"

  - name: e2e_sharded_cluster_scram_x509_ic_manual_certs
    tags: [ "patch-run" ]
    commands:
      - func: "e2e_test"

  # TODO: not used in any variant
  - name: e2e_sharded_cluster_scram_x509_internal_cluster
    tags: [ "patch-run" ]
    commands:
      - func: "e2e_test"

  - name: e2e_configure_tls_and_x509_simultaneously_rs
    tags: [ "patch-run" ]
    commands:
      - func: "e2e_test"

  - name: e2e_configure_tls_and_x509_simultaneously_sc
    tags: [ "patch-run" ]
    commands:
      - func: "e2e_test"

  - name: e2e_configure_tls_and_x509_simultaneously_st
    tags: [ "patch-run" ]
    commands:
      - func: "e2e_test"

  # E2E tests for Ops Manager (sorted alphabetically):
  - name: e2e_om_appdb_external_connectivity
    tags: [ "patch-run" ]
    commands:
      - func: "e2e_test"

  - name: e2e_om_appdb_flags_and_config
    tags: [ "patch-run" ]
    commands:
      - func: "e2e_test"

  - name: e2e_om_appdb_monitoring_tls
    tags: [ "patch-run" ]
    commands:
      - func: "e2e_test"

  - name: e2e_om_appdb_multi_change
    tags: [ "patch-run" ]
    commands:
      - func: "e2e_test"

  - name: e2e_om_appdb_scale_up_down
    tags: [ "patch-run" ]
    commands:
      - func: "e2e_test"

  - name: e2e_om_appdb_scram
    tags: [ "patch-run" ]
    commands:
      - func: "e2e_test"

  - name: e2e_om_appdb_upgrade
    tags: [ "patch-run" ]
    commands:
      - func: "e2e_test"

  - name: e2e_om_appdb_validation
    tags: [ "patch-run" ]
    commands:
      - func: "e2e_test"

  - name: e2e_om_external_connectivity
    tags: [ "patch-run" ]
    commands:
      - func: "e2e_test"

  - name: e2e_om_weak_password
    tags: [ "patch-run" ]
    commands:
      - func: "e2e_test"

  - name: e2e_om_multiple
    tags: [ "patch-run" ]
    commands:
      - func: "e2e_test"

  - name: e2e_om_ops_manager_backup
    tags: [ "patch-run" ]
    commands:
      - func: "e2e_test"

  - name: e2e_om_ops_manager_backup_sharded_cluster
    tags: [ "patch-run" ]
    run_on:
      - ubuntu2404-xlarge
    commands:
      - func: "e2e_test"

  - name: e2e_om_ops_manager_backup_liveness_probe
    tags: [ "patch-run" ]
    commands:
      - func: "e2e_test"

  - name: e2e_om_ops_manager_backup_light
    tags: [ "patch-run" ]
    commands:
      - func: e2e_test

  - name: e2e_om_ops_manager_backup_tls
    tags: [ "patch-run" ]
    commands:
      - func: e2e_test

  - name: e2e_om_ops_manager_backup_s3_tls
    tags: [ "patch-run" ]
    commands:
      - func: e2e_test

  - name: e2e_om_ops_manager_backup_tls_custom_ca
    tags: [ "patch-run" ]
    commands:
      - func: e2e_test

  - name: e2e_om_ops_manager_backup_restore
    tags: [ "patch-run" ]
    commands:
      - func: e2e_test

  - name: e2e_om_ops_manager_queryable_backup
    tags: [ "patch-run" ]
    commands:
      - func: e2e_test

  - name: e2e_om_feature_controls
    tags: [ "patch-run" ]
    commands:
      - func: e2e_test

  - name: e2e_om_ops_manager_scale
    tags: [ "patch-run" ]
    commands:
      - func: "e2e_test"

  - name: e2e_om_ops_manager_upgrade
    tags: [ "patch-run" ]
    commands:
      - func: "e2e_test"

  - name: e2e_multi_cluster_appdb_upgrade_downgrade_v1_27_to_mck
    tags: [ "patch-run" ]
    commands:
      - func: "e2e_test"

  - name: e2e_om_ops_manager_prometheus
    tags: [ "patch-run" ]
    commands:
      - func: "e2e_test"

  - name: e2e_om_ops_manager_pod_spec
    tags: [ "patch-run" ]
    commands:
      - func: e2e_test

  - name: e2e_om_validation_webhook
    tags: [ "patch-run" ]
    commands:
      - func: "e2e_test"

  - name: e2e_om_ops_manager_https_enabled
    tags: [ "patch-run" ]
    commands:
      - func: e2e_test

  - name: e2e_om_ops_manager_https_enabled_hybrid
    tags: [ "patch-run" ]
    commands:
      - func: e2e_test

  - name: e2e_om_ops_manager_https_enabled_prefix
    tags: [ "patch-run" ]
    commands:
      - func: e2e_test

  - name: e2e_om_ops_manager_https_enabled_internet_mode
    tags: [ "patch-run" ]
    commands:
      - func: e2e_test

  - name: e2e_om_jvm_params
    tags: [ "patch-run" ]
    commands:
      - func: e2e_test

  - name: e2e_om_migration
    tags: [ "patch-run" ]
    commands:
      - func: e2e_test

  - name: e2e_om_localmode
    tags: [ "patch-run" ]
    commands:
      - func: e2e_test

  - name: e2e_om_ops_manager_enable_local_mode_running_om
    tags: [ "patch-run" ]
    commands:
      - func: e2e_test

  - name: e2e_om_remotemode
    tags: [ "patch-run" ]
    commands:
      - func: e2e_test

  - name: e2e_om_localmode_multiple_pv
    tags: [ "patch-run" ]
    commands:
      - func: e2e_test

  - name: e2e_om_ops_manager_secure_config
    tags: [ "patch-run" ]
    commands:
      - func: e2e_test

  - name: e2e_multi_cluster_replica_set
    tags: [ "patch-run" ]
    commands:
      - func: e2e_test

  - name: e2e_multi_cluster_replica_set_migration
    tags: [ "patch-run" ]
    commands:
      - func: e2e_test

  - name: e2e_multi_cluster_replica_set_member_options
    tags: [ "patch-run" ]
    commands:
      - func: e2e_test

  - name: e2e_multi_cluster_replica_set_scale_up
    tags: [ "patch-run" ]
    commands:
      - func: e2e_test

  - name: e2e_multi_cluster_scale_up_cluster
    tags: [ "patch-run" ]
    commands:
      - func: e2e_test

  - name: e2e_multi_cluster_scale_up_cluster_new_cluster
    tags: [ "patch-run" ]
    commands:
      - func: e2e_test

  - name: e2e_multi_cluster_scale_down_cluster
    tags: [ "patch-run" ]
    commands:
      - func: e2e_test

  - name: e2e_multi_cluster_replica_set_scale_down
    tags: [ "patch-run" ]
    commands:
      - func: e2e_test

  - name: e2e_multi_cluster_replica_set_deletion
    tags: [ "patch-run" ]
    commands:
      - func: e2e_test

  - name: e2e_multi_cluster_mtls_test
    tags: [ "patch-run" ]
    commands:
      - func: e2e_test

  - name: e2e_multi_cluster_scram
    tags: [ "patch-run" ]
    commands:
      - func: e2e_test

  - name: e2e_multi_sts_override
    tags: [ "patch-run" ]
    commands:
      - func: e2e_test

  - name: e2e_multi_cluster_tls_with_scram
    tags: [ "patch-run" ]
    commands:
      - func: e2e_test

  - name: e2e_multi_cluster_enable_tls
    tags: [ "patch-run" ]
    commands:
      - func: e2e_test

  - name: e2e_multi_cluster_upgrade_downgrade
    tags: [ "patch-run" ]
    commands:
      - func: e2e_test

  # TODO: not used in any variant
  - name: e2e_multi_cluster_tls_cert_rotation
    tags: [ "patch-run" ]
    commands:
      - func: e2e_test

  - name: e2e_multi_cluster_tls_no_mesh
    tags: [ "patch-run" ]
    commands:
      - func: e2e_test

  - name: e2e_multi_cluster_backup_restore
    tags: [ "patch-run" ]
    commands:
      - func: e2e_test

  - name: e2e_multi_cluster_appdb_s3_based_backup_restore
    tags: [ "patch-run" ]
    commands:
      - func: e2e_test

  - name: e2e_multi_cluster_backup_restore_no_mesh
    tags: [ "patch-run" ]
    commands:
      - func: e2e_test

  - name: e2e_multi_cluster_appdb_validation
    tags: [ "patch-run" ]
    commands:
      - func: e2e_test

  - name: e2e_multi_cluster_om_validation
    tags: [ "patch-run" ]
    commands:
      - func: e2e_test

  - name: e2e_multi_cluster_appdb
    tags: [ "patch-run" ]
    commands:
      - func: e2e_test

  - name: e2e_multi_cluster_appdb_cleanup
    tags: [ "patch-run" ]
    commands:
      - func: e2e_test

  - name: e2e_multi_cluster_tls_with_x509
    tags: [ "patch-run" ]
    commands:
      - func: e2e_test

  - name: e2e_multi_cluster_with_ldap
    tags: [ "patch-run" ]
    commands:
      - func: e2e_test

  - name: e2e_multi_cluster_with_ldap_custom_roles
    tags: [ "patch-run" ]
    commands:
      - func: e2e_test

  - name: e2e_multi_cluster_specific_namespaces
    tags: [ "patch-run" ]
    commands:
      - func: e2e_test

  # TODO: not used in any variant
  - name: e2e_multi_cluster_clusterwide
    tags: [ "patch-run" ]
    commands:
      - func: e2e_test

  - name: e2e_multi_cluster_disaster_recovery
    tags: [ "patch-run" ]
    commands:
      - func: e2e_test

  - name: e2e_multi_cluster_multi_disaster_recovery
    tags: [ "patch-run" ]
    commands:
      - func: e2e_test

  - name: e2e_multi_cluster_2_clusters_replica_set
    tags: [ "patch-run" ]
    commands:
      - func: e2e_test

  - name: e2e_multi_cluster_2_clusters_clusterwide
    tags: [ "patch-run" ]
    commands:
      - func: e2e_test

  - name: e2e_multi_cluster_recover
    tags: [ "patch-run" ]
    commands:
      - func: e2e_test

  - name: e2e_multi_cluster_recover_network_partition
    tags: [ "patch-run" ]
    commands:
      - func: e2e_test

  - name: e2e_multi_cluster_recover_clusterwide
    tags: [ "patch-run" ]
    commands:
      - func: e2e_test

  - name: e2e_multi_cluster_agent_flags
    tags: [ "patch-run" ]
    commands:
      - func: e2e_test

  - name: e2e_multi_cluster_replica_set_ignore_unknown_users
    tags: [ "patch-run" ]
    commands:
      - func: e2e_test

  - name: e2e_multi_cluster_validation
    tags: [ "patch-run" ]
    exec_timeout_secs: 1000
    commands:
      - func: e2e_test

  - name: e2e_om_update_before_reconciliation
    tags: [ "patch-run" ]
    commands:
      - func: e2e_test

  - name: e2e_vault_setup
    tags: [ "patch-run" ]
    commands:
      - func: e2e_test

  - name: e2e_vault_setup_tls
    tags: [ "patch-run" ]
    commands:
      - func: e2e_test

  - name: e2e_vault_setup_om
    tags: [ "patch-run" ]
    commands:
      - func: e2e_test

  - name: e2e_vault_setup_om_backup
    tags: [ "patch-run" ]
    commands:
      - func: e2e_test

  - name: e2e_om_ops_manager_backup_restore_minio
    tags: [ "patch-run" ]
    commands:
      - func: e2e_test

  - name: e2e_multi_cluster_appdb_disaster_recovery
    tags: [ "patch-run" ]
    commands:
      - func: e2e_test

  - name: e2e_multi_cluster_sharded_disaster_recovery
    tags: [ "patch-run" ]
    commands:
      - func: e2e_test

  - name: e2e_multi_cluster_appdb_disaster_recovery_force_reconfigure
    tags: [ "patch-run" ]
    commands:
      - func: e2e_test

  - name: e2e_multi_cluster_om_networking_clusterwide
    tags: [ "patch-run" ]
    commands:
      - func: e2e_test

  - name: e2e_multi_cluster_om_clusterwide_operator_not_in_mesh_networking
    tags: [ "patch-run" ]
    commands:
      - func: e2e_test

  - name: e2e_multi_cluster_om_appdb_no_mesh
    tags: [ "patch-run" ]
    commands:
      - func: e2e_test

  - name: e2e_multi_cluster_pvc_resize
    tags: [ "patch-run" ]
    commands:
      - func: e2e_test

  # this test is run, with an operator with race enabled
  - name: e2e_om_reconcile_race_with_telemetry
    tags: [ "patch-run" ]
    commands:
      - func: e2e_test

  # TODO: not used in any variant
  - name: e2e_om_reconcile_perf
    tags: [ "patch-run" ]
    commands:
      - func: e2e_test

  - name: e2e_multi_cluster_sharded_geo_sharding
    tags: [ "patch-run" ]
    commands:
      - func: e2e_test

  - name: e2e_multi_cluster_sharded_scaling
    tags: [ "patch-run" ]
    commands:
      - func: e2e_test

  - name: e2e_multi_cluster_sharded_scaling_all_shard_overrides
    tags: [ "patch-run" ]
    commands:
      - func: e2e_test

  - name: e2e_multi_cluster_sharded_simplest
    tags: [ "patch-run" ]
    commands:
      - func: e2e_test

  - name: e2e_multi_cluster_sharded_simplest_no_mesh
    tags: [ "patch-run" ]
    commands:
      - func: e2e_test

  - name: e2e_multi_cluster_sharded_external_access_no_ext_domain
    tags: [ "patch-run" ]
    commands:
      - func: e2e_test

  - name: e2e_multi_cluster_sharded_tls_no_mesh
    tags: [ "patch-run" ]
    commands:
      - func: e2e_test


  - name : e2e_multi_cluster_sharded_snippets
    tags: [ "patch-run" ]
    commands:
      - func: e2e_test

  - name: e2e_multi_cluster_sharded_tls
    tags: [ "patch-run" ]
    commands:
      - func: e2e_test

  # OIDC tests
  - name: e2e_replica_set_oidc_m2m_group
    tags: [ "patch-run" ]
    commands:
      - func: e2e_test

  - name: e2e_replica_set_oidc_m2m_user
    tags: [ "patch-run" ]
    commands:
      - func: e2e_test

  - name: e2e_replica_set_oidc_workforce
    tags: [ "patch-run" ]
    commands:
      - func: e2e_test

  - name: e2e_sharded_cluster_oidc_m2m_group
    tags: [ "patch-run" ]
    commands:
      - func: e2e_test

  - name: e2e_sharded_cluster_oidc_m2m_user
    tags: [ "patch-run" ]
    commands:
      - func: e2e_test

  - name: e2e_multi_cluster_oidc_m2m_group
    tags: [ "patch-run" ]
    commands:
      - func: e2e_test

  - name: e2e_multi_cluster_oidc_m2m_user
    tags: [ "patch-run" ]
    commands:
      - func: e2e_test

  - name: e2e_search_community_basic
    tags: ["patch-run"]
    commands:
      - func: "e2e_test"

  - name: e2e_search_community_tls
    tags: ["patch-run"]
    commands:
      - func: "e2e_test"

<<<<<<< HEAD
  - name: e2e_search_enterprise_basic
    tags: ["patch-run"]
=======
  - name: e2e_search_external_basic
    tags: [ "patch-run" ]
    commands:
      - func: "e2e_test"

  - name: e2e_search_external_tls
    tags: [ "patch-run" ]
>>>>>>> bf7a25e0
    commands:
      - func: "e2e_test"<|MERGE_RESOLUTION|>--- conflicted
+++ resolved
@@ -1291,17 +1291,17 @@
     commands:
       - func: "e2e_test"
 
-<<<<<<< HEAD
+  - name: e2e_search_external_basic
+    tags: [ "patch-run" ]
+    commands:
+      - func: "e2e_test"
+
+  - name: e2e_search_external_tls
+    tags: [ "patch-run" ]
+    commands:
+      - func: "e2e_test"
+
   - name: e2e_search_enterprise_basic
-    tags: ["patch-run"]
-=======
-  - name: e2e_search_external_basic
-    tags: [ "patch-run" ]
-    commands:
-      - func: "e2e_test"
-
-  - name: e2e_search_external_tls
-    tags: [ "patch-run" ]
->>>>>>> bf7a25e0
-    commands:
-      - func: "e2e_test"+    tags: [ "patch-run" ]
+    commands:
+      - func: "e2e_test"
