---
apiVersion: apiextensions.k8s.io/v1
kind: CustomResourceDefinition
metadata:
  annotations:
    controller-gen.kubebuilder.io/version: v0.15.0
  name: mongodb.mongodb.com
spec:
  group: mongodb.com
  names:
    kind: MongoDB
    listKind: MongoDBList
    plural: mongodb
    shortNames:
    - mdb
    singular: mongodb
  scope: Namespaced
  versions:
  - additionalPrinterColumns:
    - description: Current state of the MongoDB deployment.
      jsonPath: .status.phase
      name: Phase
      type: string
    - description: Version of MongoDB server.
      jsonPath: .status.version
      name: Version
      type: string
    - description: The type of MongoDB deployment. One of 'ReplicaSet', 'ShardedCluster'
        and 'Standalone'.
      jsonPath: .spec.type
      name: Type
      type: string
    - description: The time since the MongoDB resource was created.
      jsonPath: .metadata.creationTimestamp
      name: Age
      type: date
    name: v1
    schema:
      openAPIV3Schema:
        properties:
          apiVersion:
            description: |-
              APIVersion defines the versioned schema of this representation of an object.
              Servers should convert recognized schemas to the latest internal value, and
              may reject unrecognized values.
              More info: https://git.k8s.io/community/contributors/devel/sig-architecture/api-conventions.md#resources
            type: string
          kind:
            description: |-
              Kind is a string value representing the REST resource this object represents.
              Servers may infer this from the endpoint the client submits requests to.
              Cannot be updated.
              In CamelCase.
              More info: https://git.k8s.io/community/contributors/devel/sig-architecture/api-conventions.md#types-kinds
            type: string
          metadata:
            type: object
          spec:
            properties:
              additionalMongodConfig:
                description: |-
                  AdditionalMongodConfig is additional configuration that can be passed to
                  each data-bearing mongod at runtime. Uses the same structure as the mongod
                  configuration file:
                  https://docs.mongodb.com/manual/reference/configuration-options/
                type: object
                x-kubernetes-preserve-unknown-fields: true
              agent:
                properties:
                  backupAgent:
                    properties:
                      logRotate:
                        description: LogRotate configures log rotation for the BackupAgent
                          processes
                        properties:
                          sizeThresholdMB:
                            description: |-
                              Maximum size for an individual log file before rotation.
                              OM only supports ints
                            type: integer
                          timeThresholdHrs:
                            description: Number of hours after which this MongoDB
                              Agent rotates the log file.
                            type: integer
                        type: object
                    type: object
                  logLevel:
                    type: string
                  logRotate:
                    description: DEPRECATED please use mongod.logRotate
                    properties:
                      includeAuditLogsWithMongoDBLogs:
                        description: |-
                          set to 'true' to have the Automation Agent rotate the audit files along
                          with mongodb log files
                        type: boolean
                      numTotal:
                        description: maximum number of log files to have total
                        type: integer
                      numUncompressed:
                        description: maximum number of log files to leave uncompressed
                        type: integer
                      percentOfDiskspace:
                        description: |-
                          Maximum percentage of the total disk space these log files should take up.
                          The string needs to be able to be converted to float64
                        type: string
                      sizeThresholdMB:
                        description: |-
                          Maximum size for an individual log file before rotation.
                          The string needs to be able to be converted to float64.
                          Fractional values of MB are supported.
                        type: string
                      timeThresholdHrs:
                        description: maximum hours for an individual log file before
                          rotation
                        type: integer
                    required:
                    - sizeThresholdMB
                    - timeThresholdHrs
                    type: object
                  maxLogFileDurationHours:
                    type: integer
                  mongod:
                    description: AgentLoggingMongodConfig contain settings for the
                      mongodb processes configured by the agent
                    properties:
                      auditlogRotate:
                        description: LogRotate configures audit log rotation for the
                          mongodb processes
                        properties:
                          includeAuditLogsWithMongoDBLogs:
                            description: |-
                              set to 'true' to have the Automation Agent rotate the audit files along
                              with mongodb log files
                            type: boolean
                          numTotal:
                            description: maximum number of log files to have total
                            type: integer
                          numUncompressed:
                            description: maximum number of log files to leave uncompressed
                            type: integer
                          percentOfDiskspace:
                            description: |-
                              Maximum percentage of the total disk space these log files should take up.
                              The string needs to be able to be converted to float64
                            type: string
                          sizeThresholdMB:
                            description: |-
                              Maximum size for an individual log file before rotation.
                              The string needs to be able to be converted to float64.
                              Fractional values of MB are supported.
                            type: string
                          timeThresholdHrs:
                            description: maximum hours for an individual log file
                              before rotation
                            type: integer
                        required:
                        - sizeThresholdMB
                        - timeThresholdHrs
                        type: object
                      logRotate:
                        description: LogRotate configures log rotation for the mongodb
                          processes
                        properties:
                          includeAuditLogsWithMongoDBLogs:
                            description: |-
                              set to 'true' to have the Automation Agent rotate the audit files along
                              with mongodb log files
                            type: boolean
                          numTotal:
                            description: maximum number of log files to have total
                            type: integer
                          numUncompressed:
                            description: maximum number of log files to leave uncompressed
                            type: integer
                          percentOfDiskspace:
                            description: |-
                              Maximum percentage of the total disk space these log files should take up.
                              The string needs to be able to be converted to float64
                            type: string
                          sizeThresholdMB:
                            description: |-
                              Maximum size for an individual log file before rotation.
                              The string needs to be able to be converted to float64.
                              Fractional values of MB are supported.
                            type: string
                          timeThresholdHrs:
                            description: maximum hours for an individual log file
                              before rotation
                            type: integer
                        required:
                        - sizeThresholdMB
                        - timeThresholdHrs
                        type: object
                      systemLog:
                        description: SystemLog configures system log of mongod
                        properties:
                          destination:
                            type: string
                          logAppend:
                            type: boolean
                          path:
                            type: string
                        required:
                        - destination
                        - logAppend
                        - path
                        type: object
                    type: object
                  monitoringAgent:
                    properties:
                      logRotate:
                        description: LogRotate configures log rotation for the BackupAgent
                          processes
                        properties:
                          sizeThresholdMB:
                            description: |-
                              Maximum size for an individual log file before rotation.
                              OM only supports ints
                            type: integer
                          timeThresholdHrs:
                            description: Number of hours after which this MongoDB
                              Agent rotates the log file.
                            type: integer
                        type: object
                    type: object
                  readinessProbe:
                    properties:
                      environmentVariables:
                        additionalProperties:
                          type: string
                        type: object
                    type: object
                  startupOptions:
                    additionalProperties:
                      type: string
                    description: |-
                      StartupParameters can be used to configure the startup parameters with which the agent starts. That also contains
                      log rotation settings as defined here:
                    type: object
                  systemLog:
                    description: DEPRECATED please use mongod.systemLog
                    properties:
                      destination:
                        type: string
                      logAppend:
                        type: boolean
                      path:
                        type: string
                    required:
                    - destination
                    - logAppend
                    - path
                    type: object
                type: object
              backup:
                description: |-
                  Backup contains configuration options for configuring
                  backup for this MongoDB resource
                properties:
                  assignmentLabels:
                    description: Assignment Labels set in the Ops Manager
                    items:
                      type: string
                    type: array
                  autoTerminateOnDeletion:
                    description: |-
                      AutoTerminateOnDeletion indicates if the Operator should stop and terminate the Backup before the cleanup,
                      when the MongoDB CR is deleted
                    type: boolean
                  encryption:
                    description: Encryption settings
                    properties:
                      kmip:
                        description: Kmip corresponds to the KMIP configuration assigned
                          to the Ops Manager Project's configuration.
                        properties:
                          client:
                            description: KMIP Client configuration
                            properties:
                              clientCertificatePrefix:
                                description: |-
                                  A prefix used to construct KMIP client certificate (and corresponding password) Secret names.
                                  The names are generated using the following pattern:
                                  KMIP Client Certificate (TLS Secret):
                                    <clientCertificatePrefix>-<CR Name>-kmip-client
                                  KMIP Client Certificate Password:
                                    <clientCertificatePrefix>-<CR Name>-kmip-client-password
                                    The expected key inside is called "password".
                                type: string
                            type: object
                        required:
                        - client
                        type: object
                    type: object
                  mode:
                    enum:
                    - enabled
                    - disabled
                    - terminated
                    type: string
                  snapshotSchedule:
                    properties:
                      clusterCheckpointIntervalMin:
                        enum:
                        - 15
                        - 30
                        - 60
                        type: integer
                      dailySnapshotRetentionDays:
                        description: Number of days to retain daily snapshots. Setting
                          0 will disable this rule.
                        maximum: 365
                        minimum: 0
                        type: integer
                      fullIncrementalDayOfWeek:
                        description: Day of the week when Ops Manager takes a full
                          snapshot. This ensures a recent complete backup. Ops Manager
                          sets the default value to SUNDAY.
                        enum:
                        - SUNDAY
                        - MONDAY
                        - TUESDAY
                        - WEDNESDAY
                        - THURSDAY
                        - FRIDAY
                        - SATURDAY
                        type: string
                      monthlySnapshotRetentionMonths:
                        description: Number of months to retain weekly snapshots.
                          Setting 0 will disable this rule.
                        maximum: 36
                        minimum: 0
                        type: integer
                      pointInTimeWindowHours:
                        description: Number of hours in the past for which a point-in-time
                          snapshot can be created.
                        enum:
                        - 1
                        - 2
                        - 3
                        - 4
                        - 5
                        - 6
                        - 7
                        - 15
                        - 30
                        - 60
                        - 90
                        - 120
                        - 180
                        - 360
                        type: integer
                      referenceHourOfDay:
                        description: Hour of the day to schedule snapshots using a
                          24-hour clock, in UTC.
                        maximum: 23
                        minimum: 0
                        type: integer
                      referenceMinuteOfHour:
                        description: Minute of the hour to schedule snapshots, in
                          UTC.
                        maximum: 59
                        minimum: 0
                        type: integer
                      snapshotIntervalHours:
                        description: Number of hours between snapshots.
                        enum:
                        - 6
                        - 8
                        - 12
                        - 24
                        type: integer
                      snapshotRetentionDays:
                        description: Number of days to keep recent snapshots.
                        maximum: 365
                        minimum: 1
                        type: integer
                      weeklySnapshotRetentionWeeks:
                        description: Number of weeks to retain weekly snapshots. Setting
                          0 will disable this rule
                        maximum: 365
                        minimum: 0
                        type: integer
                    type: object
                type: object
              cloudManager:
                properties:
                  configMapRef:
                    properties:
                      name:
                        type: string
                    type: object
                type: object
              clusterDomain:
                format: hostname
                type: string
              configServerCount:
                type: integer
              configSrv:
                properties:
                  additionalMongodConfig:
                    type: object
                    x-kubernetes-preserve-unknown-fields: true
                  agent:
                    description: |-
                      Configuring logRotation is not allowed under this section.
                      Please use the most top level resource fields for this; spec.Agent
                    properties:
                      backupAgent:
                        properties:
                          logRotate:
                            description: LogRotate configures log rotation for the
                              BackupAgent processes
                            properties:
                              sizeThresholdMB:
                                description: |-
                                  Maximum size for an individual log file before rotation.
                                  OM only supports ints
                                type: integer
                              timeThresholdHrs:
                                description: Number of hours after which this MongoDB
                                  Agent rotates the log file.
                                type: integer
                            type: object
                        type: object
                      logLevel:
                        type: string
                      logRotate:
                        description: DEPRECATED please use mongod.logRotate
                        properties:
                          includeAuditLogsWithMongoDBLogs:
                            description: |-
                              set to 'true' to have the Automation Agent rotate the audit files along
                              with mongodb log files
                            type: boolean
                          numTotal:
                            description: maximum number of log files to have total
                            type: integer
                          numUncompressed:
                            description: maximum number of log files to leave uncompressed
                            type: integer
                          percentOfDiskspace:
                            description: |-
                              Maximum percentage of the total disk space these log files should take up.
                              The string needs to be able to be converted to float64
                            type: string
                          sizeThresholdMB:
                            description: |-
                              Maximum size for an individual log file before rotation.
                              The string needs to be able to be converted to float64.
                              Fractional values of MB are supported.
                            type: string
                          timeThresholdHrs:
                            description: maximum hours for an individual log file
                              before rotation
                            type: integer
                        required:
                        - sizeThresholdMB
                        - timeThresholdHrs
                        type: object
                      maxLogFileDurationHours:
                        type: integer
                      mongod:
                        description: AgentLoggingMongodConfig contain settings for
                          the mongodb processes configured by the agent
                        properties:
                          auditlogRotate:
                            description: LogRotate configures audit log rotation for
                              the mongodb processes
                            properties:
                              includeAuditLogsWithMongoDBLogs:
                                description: |-
                                  set to 'true' to have the Automation Agent rotate the audit files along
                                  with mongodb log files
                                type: boolean
                              numTotal:
                                description: maximum number of log files to have total
                                type: integer
                              numUncompressed:
                                description: maximum number of log files to leave
                                  uncompressed
                                type: integer
                              percentOfDiskspace:
                                description: |-
                                  Maximum percentage of the total disk space these log files should take up.
                                  The string needs to be able to be converted to float64
                                type: string
                              sizeThresholdMB:
                                description: |-
                                  Maximum size for an individual log file before rotation.
                                  The string needs to be able to be converted to float64.
                                  Fractional values of MB are supported.
                                type: string
                              timeThresholdHrs:
                                description: maximum hours for an individual log file
                                  before rotation
                                type: integer
                            required:
                            - sizeThresholdMB
                            - timeThresholdHrs
                            type: object
                          logRotate:
                            description: LogRotate configures log rotation for the
                              mongodb processes
                            properties:
                              includeAuditLogsWithMongoDBLogs:
                                description: |-
                                  set to 'true' to have the Automation Agent rotate the audit files along
                                  with mongodb log files
                                type: boolean
                              numTotal:
                                description: maximum number of log files to have total
                                type: integer
                              numUncompressed:
                                description: maximum number of log files to leave
                                  uncompressed
                                type: integer
                              percentOfDiskspace:
                                description: |-
                                  Maximum percentage of the total disk space these log files should take up.
                                  The string needs to be able to be converted to float64
                                type: string
                              sizeThresholdMB:
                                description: |-
                                  Maximum size for an individual log file before rotation.
                                  The string needs to be able to be converted to float64.
                                  Fractional values of MB are supported.
                                type: string
                              timeThresholdHrs:
                                description: maximum hours for an individual log file
                                  before rotation
                                type: integer
                            required:
                            - sizeThresholdMB
                            - timeThresholdHrs
                            type: object
                          systemLog:
                            description: SystemLog configures system log of mongod
                            properties:
                              destination:
                                type: string
                              logAppend:
                                type: boolean
                              path:
                                type: string
                            required:
                            - destination
                            - logAppend
                            - path
                            type: object
                        type: object
                      monitoringAgent:
                        properties:
                          logRotate:
                            description: LogRotate configures log rotation for the
                              BackupAgent processes
                            properties:
                              sizeThresholdMB:
                                description: |-
                                  Maximum size for an individual log file before rotation.
                                  OM only supports ints
                                type: integer
                              timeThresholdHrs:
                                description: Number of hours after which this MongoDB
                                  Agent rotates the log file.
                                type: integer
                            type: object
                        type: object
                      readinessProbe:
                        properties:
                          environmentVariables:
                            additionalProperties:
                              type: string
                            type: object
                        type: object
                      startupOptions:
                        additionalProperties:
                          type: string
                        description: |-
                          StartupParameters can be used to configure the startup parameters with which the agent starts. That also contains
                          log rotation settings as defined here:
                        type: object
                      systemLog:
                        description: DEPRECATED please use mongod.systemLog
                        properties:
                          destination:
                            type: string
                          logAppend:
                            type: boolean
                          path:
                            type: string
                        required:
                        - destination
                        - logAppend
                        - path
                        type: object
                    type: object
                  clusterSpecList:
                    items:
                      description: |-
                        ClusterSpecItem is the mongodb multi-cluster spec that is specific to a
                        particular Kubernetes cluster, this maps to the statefulset created in each cluster
                      properties:
                        clusterName:
                          description: |-
                            ClusterName is name of the cluster where the MongoDB Statefulset will be scheduled, the
                            name should have a one on one mapping with the service-account created in the central cluster
                            to talk to the workload clusters.
                          type: string
                        externalAccess:
                          description: ExternalAccessConfiguration provides external
                            access configuration for Multi-Cluster.
                          properties:
                            externalDomain:
                              description: An external domain that is used for exposing
                                MongoDB to the outside world.
                              type: string
                            externalService:
                              description: Provides a way to override the default
                                (NodePort) Service
                              properties:
                                annotations:
                                  additionalProperties:
                                    type: string
                                  description: A map of annotations that shall be
                                    added to the externally available Service.
                                  type: object
                                spec:
                                  description: A wrapper for the Service spec object.
                                  type: object
                                  x-kubernetes-preserve-unknown-fields: true
                              type: object
                          type: object
                        memberConfig:
                          description: MemberConfig allows to specify votes, priorities
                            and tags for each of the mongodb process.
                          items:
                            properties:
                              priority:
                                type: string
                              tags:
                                additionalProperties:
                                  type: string
                                type: object
                              votes:
                                type: integer
                            type: object
                          type: array
                        members:
                          description: Amount of members for this MongoDB Replica
                            Set
                          type: integer
                        podSpec:
                          properties:
                            persistence:
                              description: Note, that this field is used by MongoDB
                                resources only, let's keep it here for simplicity
                              properties:
                                multiple:
                                  properties:
                                    data:
                                      properties:
                                        labelSelector:
                                          type: object
                                          x-kubernetes-preserve-unknown-fields: true
                                        storage:
                                          type: string
                                        storageClass:
                                          type: string
                                      type: object
                                    journal:
                                      properties:
                                        labelSelector:
                                          type: object
                                          x-kubernetes-preserve-unknown-fields: true
                                        storage:
                                          type: string
                                        storageClass:
                                          type: string
                                      type: object
                                    logs:
                                      properties:
                                        labelSelector:
                                          type: object
                                          x-kubernetes-preserve-unknown-fields: true
                                        storage:
                                          type: string
                                        storageClass:
                                          type: string
                                      type: object
                                  type: object
                                single:
                                  properties:
                                    labelSelector:
                                      type: object
                                      x-kubernetes-preserve-unknown-fields: true
                                    storage:
                                      type: string
                                    storageClass:
                                      type: string
                                  type: object
                              type: object
                            podTemplate:
                              type: object
                              x-kubernetes-preserve-unknown-fields: true
                          type: object
                        service:
                          description: this is an optional service, it will get the
                            name "<rsName>-service" in case not provided
                          type: string
                        statefulSet:
                          description: |-
                            StatefulSetConfiguration holds the optional custom StatefulSet
                            that should be merged into the operator created one.
                          properties:
                            metadata:
                              description: StatefulSetMetadataWrapper is a wrapper
                                around Labels and Annotations
                              properties:
                                annotations:
                                  additionalProperties:
                                    type: string
                                  type: object
                                labels:
                                  additionalProperties:
                                    type: string
                                  type: object
                              type: object
                            spec:
                              type: object
                              x-kubernetes-preserve-unknown-fields: true
                          required:
                          - spec
                          type: object
                      required:
                      - members
                      type: object
                    type: array
                type: object
                x-kubernetes-preserve-unknown-fields: true
              configSrvPodSpec:
                properties:
                  persistence:
                    description: Note, that this field is used by MongoDB resources
                      only, let's keep it here for simplicity
                    properties:
                      multiple:
                        properties:
                          data:
                            properties:
                              labelSelector:
                                type: object
                                x-kubernetes-preserve-unknown-fields: true
                              storage:
                                type: string
                              storageClass:
                                type: string
                            type: object
                          journal:
                            properties:
                              labelSelector:
                                type: object
                                x-kubernetes-preserve-unknown-fields: true
                              storage:
                                type: string
                              storageClass:
                                type: string
                            type: object
                          logs:
                            properties:
                              labelSelector:
                                type: object
                                x-kubernetes-preserve-unknown-fields: true
                              storage:
                                type: string
                              storageClass:
                                type: string
                            type: object
                        type: object
                      single:
                        properties:
                          labelSelector:
                            type: object
                            x-kubernetes-preserve-unknown-fields: true
                          storage:
                            type: string
                          storageClass:
                            type: string
                        type: object
                    type: object
                  podTemplate:
                    type: object
                    x-kubernetes-preserve-unknown-fields: true
                type: object
              connectivity:
                properties:
                  replicaSetHorizons:
                    description: |-
                      ReplicaSetHorizons holds list of maps of horizons to be configured in each of MongoDB processes.
                      Horizons map horizon names to the node addresses for each process in the replicaset, e.g.:
                       [
                         {
                           "internal": "my-rs-0.my-internal-domain.com:31843",
                           "external": "my-rs-0.my-external-domain.com:21467"
                         },
                         {
                           "internal": "my-rs-1.my-internal-domain.com:31843",
                           "external": "my-rs-1.my-external-domain.com:21467"
                         },
                         ...
                       ]
                      The key of each item in the map is an arbitrary, user-chosen string that
                      represents the name of the horizon. The value of the item is the host and,
                      optionally, the port that this mongod node will be connected to from.
                    items:
                      additionalProperties:
                        type: string
                      type: object
                    type: array
                type: object
              credentials:
                description: Name of the Secret holding credentials information
                type: string
              duplicateServiceObjects:
                description: |-
                  In few service mesh options for ex: Istio, by default we would need to duplicate the
                  service objects created per pod in all the clusters to enable DNS resolution. Users can
                  however configure their ServiceMesh with DNS proxy(https://istio.io/latest/docs/ops/configuration/traffic-management/dns-proxy/)
                  enabled in which case the operator doesn't need to create the service objects per cluster. This options tells the operator
                  whether it should create the service objects in all the clusters or not. By default, if not specified the operator would create the duplicate svc objects.
                type: boolean
              externalAccess:
                description: ExternalAccessConfiguration provides external access
                  configuration.
                properties:
                  externalDomain:
                    description: An external domain that is used for exposing MongoDB
                      to the outside world.
                    type: string
                  externalService:
                    description: Provides a way to override the default (NodePort)
                      Service
                    properties:
                      annotations:
                        additionalProperties:
                          type: string
                        description: A map of annotations that shall be added to the
                          externally available Service.
                        type: object
                      spec:
                        description: A wrapper for the Service spec object.
                        type: object
                        x-kubernetes-preserve-unknown-fields: true
                    type: object
                type: object
              featureCompatibilityVersion:
                type: string
              logLevel:
                enum:
                - DEBUG
                - INFO
                - WARN
                - ERROR
                - FATAL
                type: string
              memberConfig:
                description: MemberConfig allows to specify votes, priorities and
                  tags for each of the mongodb process.
                items:
                  properties:
                    priority:
                      type: string
                    tags:
                      additionalProperties:
                        type: string
                      type: object
                    votes:
                      type: integer
                  type: object
                type: array
                x-kubernetes-preserve-unknown-fields: true
              members:
                description: Amount of members for this MongoDB Replica Set
                type: integer
              mongodsPerShardCount:
                type: integer
              mongos:
                properties:
                  additionalMongodConfig:
                    type: object
                    x-kubernetes-preserve-unknown-fields: true
                  agent:
                    description: |-
                      Configuring logRotation is not allowed under this section.
                      Please use the most top level resource fields for this; spec.Agent
                    properties:
                      backupAgent:
                        properties:
                          logRotate:
                            description: LogRotate configures log rotation for the
                              BackupAgent processes
                            properties:
                              sizeThresholdMB:
                                description: |-
                                  Maximum size for an individual log file before rotation.
                                  OM only supports ints
                                type: integer
                              timeThresholdHrs:
                                description: Number of hours after which this MongoDB
                                  Agent rotates the log file.
                                type: integer
                            type: object
                        type: object
                      logLevel:
                        type: string
                      logRotate:
                        description: DEPRECATED please use mongod.logRotate
                        properties:
                          includeAuditLogsWithMongoDBLogs:
                            description: |-
                              set to 'true' to have the Automation Agent rotate the audit files along
                              with mongodb log files
                            type: boolean
                          numTotal:
                            description: maximum number of log files to have total
                            type: integer
                          numUncompressed:
                            description: maximum number of log files to leave uncompressed
                            type: integer
                          percentOfDiskspace:
                            description: |-
                              Maximum percentage of the total disk space these log files should take up.
                              The string needs to be able to be converted to float64
                            type: string
                          sizeThresholdMB:
                            description: |-
                              Maximum size for an individual log file before rotation.
                              The string needs to be able to be converted to float64.
                              Fractional values of MB are supported.
                            type: string
                          timeThresholdHrs:
                            description: maximum hours for an individual log file
                              before rotation
                            type: integer
                        required:
                        - sizeThresholdMB
                        - timeThresholdHrs
                        type: object
                      maxLogFileDurationHours:
                        type: integer
                      mongod:
                        description: AgentLoggingMongodConfig contain settings for
                          the mongodb processes configured by the agent
                        properties:
                          auditlogRotate:
                            description: LogRotate configures audit log rotation for
                              the mongodb processes
                            properties:
                              includeAuditLogsWithMongoDBLogs:
                                description: |-
                                  set to 'true' to have the Automation Agent rotate the audit files along
                                  with mongodb log files
                                type: boolean
                              numTotal:
                                description: maximum number of log files to have total
                                type: integer
                              numUncompressed:
                                description: maximum number of log files to leave
                                  uncompressed
                                type: integer
                              percentOfDiskspace:
                                description: |-
                                  Maximum percentage of the total disk space these log files should take up.
                                  The string needs to be able to be converted to float64
                                type: string
                              sizeThresholdMB:
                                description: |-
                                  Maximum size for an individual log file before rotation.
                                  The string needs to be able to be converted to float64.
                                  Fractional values of MB are supported.
                                type: string
                              timeThresholdHrs:
                                description: maximum hours for an individual log file
                                  before rotation
                                type: integer
                            required:
                            - sizeThresholdMB
                            - timeThresholdHrs
                            type: object
                          logRotate:
                            description: LogRotate configures log rotation for the
                              mongodb processes
                            properties:
                              includeAuditLogsWithMongoDBLogs:
                                description: |-
                                  set to 'true' to have the Automation Agent rotate the audit files along
                                  with mongodb log files
                                type: boolean
                              numTotal:
                                description: maximum number of log files to have total
                                type: integer
                              numUncompressed:
                                description: maximum number of log files to leave
                                  uncompressed
                                type: integer
                              percentOfDiskspace:
                                description: |-
                                  Maximum percentage of the total disk space these log files should take up.
                                  The string needs to be able to be converted to float64
                                type: string
                              sizeThresholdMB:
                                description: |-
                                  Maximum size for an individual log file before rotation.
                                  The string needs to be able to be converted to float64.
                                  Fractional values of MB are supported.
                                type: string
                              timeThresholdHrs:
                                description: maximum hours for an individual log file
                                  before rotation
                                type: integer
                            required:
                            - sizeThresholdMB
                            - timeThresholdHrs
                            type: object
                          systemLog:
                            description: SystemLog configures system log of mongod
                            properties:
                              destination:
                                type: string
                              logAppend:
                                type: boolean
                              path:
                                type: string
                            required:
                            - destination
                            - logAppend
                            - path
                            type: object
                        type: object
                      monitoringAgent:
                        properties:
                          logRotate:
                            description: LogRotate configures log rotation for the
                              BackupAgent processes
                            properties:
                              sizeThresholdMB:
                                description: |-
                                  Maximum size for an individual log file before rotation.
                                  OM only supports ints
                                type: integer
                              timeThresholdHrs:
                                description: Number of hours after which this MongoDB
                                  Agent rotates the log file.
                                type: integer
                            type: object
                        type: object
                      readinessProbe:
                        properties:
                          environmentVariables:
                            additionalProperties:
                              type: string
                            type: object
                        type: object
                      startupOptions:
                        additionalProperties:
                          type: string
                        description: |-
                          StartupParameters can be used to configure the startup parameters with which the agent starts. That also contains
                          log rotation settings as defined here:
                        type: object
                      systemLog:
                        description: DEPRECATED please use mongod.systemLog
                        properties:
                          destination:
                            type: string
                          logAppend:
                            type: boolean
                          path:
                            type: string
                        required:
                        - destination
                        - logAppend
                        - path
                        type: object
                    type: object
                  clusterSpecList:
                    items:
                      description: |-
                        ClusterSpecItem is the mongodb multi-cluster spec that is specific to a
                        particular Kubernetes cluster, this maps to the statefulset created in each cluster
                      properties:
                        clusterName:
                          description: |-
                            ClusterName is name of the cluster where the MongoDB Statefulset will be scheduled, the
                            name should have a one on one mapping with the service-account created in the central cluster
                            to talk to the workload clusters.
                          type: string
                        externalAccess:
                          description: ExternalAccessConfiguration provides external
                            access configuration for Multi-Cluster.
                          properties:
                            externalDomain:
                              description: An external domain that is used for exposing
                                MongoDB to the outside world.
                              type: string
                            externalService:
                              description: Provides a way to override the default
                                (NodePort) Service
                              properties:
                                annotations:
                                  additionalProperties:
                                    type: string
                                  description: A map of annotations that shall be
                                    added to the externally available Service.
                                  type: object
                                spec:
                                  description: A wrapper for the Service spec object.
                                  type: object
                                  x-kubernetes-preserve-unknown-fields: true
                              type: object
                          type: object
                        memberConfig:
                          description: MemberConfig allows to specify votes, priorities
                            and tags for each of the mongodb process.
                          items:
                            properties:
                              priority:
                                type: string
                              tags:
                                additionalProperties:
                                  type: string
                                type: object
                              votes:
                                type: integer
                            type: object
                          type: array
                        members:
                          description: Amount of members for this MongoDB Replica
                            Set
                          type: integer
                        podSpec:
                          properties:
                            persistence:
                              description: Note, that this field is used by MongoDB
                                resources only, let's keep it here for simplicity
                              properties:
                                multiple:
                                  properties:
                                    data:
                                      properties:
                                        labelSelector:
                                          type: object
                                          x-kubernetes-preserve-unknown-fields: true
                                        storage:
                                          type: string
                                        storageClass:
                                          type: string
                                      type: object
                                    journal:
                                      properties:
                                        labelSelector:
                                          type: object
                                          x-kubernetes-preserve-unknown-fields: true
                                        storage:
                                          type: string
                                        storageClass:
                                          type: string
                                      type: object
                                    logs:
                                      properties:
                                        labelSelector:
                                          type: object
                                          x-kubernetes-preserve-unknown-fields: true
                                        storage:
                                          type: string
                                        storageClass:
                                          type: string
                                      type: object
                                  type: object
                                single:
                                  properties:
                                    labelSelector:
                                      type: object
                                      x-kubernetes-preserve-unknown-fields: true
                                    storage:
                                      type: string
                                    storageClass:
                                      type: string
                                  type: object
                              type: object
                            podTemplate:
                              type: object
                              x-kubernetes-preserve-unknown-fields: true
                          type: object
                        service:
                          description: this is an optional service, it will get the
                            name "<rsName>-service" in case not provided
                          type: string
                        statefulSet:
                          description: |-
                            StatefulSetConfiguration holds the optional custom StatefulSet
                            that should be merged into the operator created one.
                          properties:
                            metadata:
                              description: StatefulSetMetadataWrapper is a wrapper
                                around Labels and Annotations
                              properties:
                                annotations:
                                  additionalProperties:
                                    type: string
                                  type: object
                                labels:
                                  additionalProperties:
                                    type: string
                                  type: object
                              type: object
                            spec:
                              type: object
                              x-kubernetes-preserve-unknown-fields: true
                          required:
                          - spec
                          type: object
                      required:
                      - members
                      type: object
                    type: array
                type: object
                x-kubernetes-preserve-unknown-fields: true
              mongosCount:
                type: integer
              mongosPodSpec:
                properties:
                  persistence:
                    description: Note, that this field is used by MongoDB resources
                      only, let's keep it here for simplicity
                    properties:
                      multiple:
                        properties:
                          data:
                            properties:
                              labelSelector:
                                type: object
                                x-kubernetes-preserve-unknown-fields: true
                              storage:
                                type: string
                              storageClass:
                                type: string
                            type: object
                          journal:
                            properties:
                              labelSelector:
                                type: object
                                x-kubernetes-preserve-unknown-fields: true
                              storage:
                                type: string
                              storageClass:
                                type: string
                            type: object
                          logs:
                            properties:
                              labelSelector:
                                type: object
                                x-kubernetes-preserve-unknown-fields: true
                              storage:
                                type: string
                              storageClass:
                                type: string
                            type: object
                        type: object
                      single:
                        properties:
                          labelSelector:
                            type: object
                            x-kubernetes-preserve-unknown-fields: true
                          storage:
                            type: string
                          storageClass:
                            type: string
                        type: object
                    type: object
                  podTemplate:
                    type: object
                    x-kubernetes-preserve-unknown-fields: true
                type: object
              opsManager:
                properties:
                  configMapRef:
                    properties:
                      name:
                        type: string
                    type: object
                type: object
              persistent:
                type: boolean
              podSpec:
                properties:
                  persistence:
                    description: Note, that this field is used by MongoDB resources
                      only, let's keep it here for simplicity
                    properties:
                      multiple:
                        properties:
                          data:
                            properties:
                              labelSelector:
                                type: object
                                x-kubernetes-preserve-unknown-fields: true
                              storage:
                                type: string
                              storageClass:
                                type: string
                            type: object
                          journal:
                            properties:
                              labelSelector:
                                type: object
                                x-kubernetes-preserve-unknown-fields: true
                              storage:
                                type: string
                              storageClass:
                                type: string
                            type: object
                          logs:
                            properties:
                              labelSelector:
                                type: object
                                x-kubernetes-preserve-unknown-fields: true
                              storage:
                                type: string
                              storageClass:
                                type: string
                            type: object
                        type: object
                      single:
                        properties:
                          labelSelector:
                            type: object
                            x-kubernetes-preserve-unknown-fields: true
                          storage:
                            type: string
                          storageClass:
                            type: string
                        type: object
                    type: object
                  podTemplate:
                    type: object
                    x-kubernetes-preserve-unknown-fields: true
                type: object
              prometheus:
                description: Prometheus configurations.
                properties:
                  metricsPath:
                    description: Indicates path to the metrics endpoint.
                    pattern: ^\/[a-z0-9]+$
                    type: string
                  passwordSecretRef:
                    description: Name of a Secret containing a HTTP Basic Auth Password.
                    properties:
                      key:
                        description: Key is the key in the secret storing this password.
                          Defaults to "password"
                        type: string
                      name:
                        description: Name is the name of the secret storing this user's
                          password
                        type: string
                    required:
                    - name
                    type: object
                  port:
                    description: Port where metrics endpoint will bind to. Defaults
                      to 9216.
                    type: integer
                  tlsSecretKeyRef:
                    description: |-
                      Name of a Secret (type kubernetes.io/tls) holding the certificates to use in the
                      Prometheus endpoint.
                    properties:
                      key:
                        description: Key is the key in the secret storing this password.
                          Defaults to "password"
                        type: string
                      name:
                        description: Name is the name of the secret storing this user's
                          password
                        type: string
                    required:
                    - name
                    type: object
                  username:
                    description: HTTP Basic Auth Username for metrics endpoint.
                    type: string
                required:
                - passwordSecretRef
                - username
                type: object
              security:
                properties:
                  authentication:
                    description: |-
                      Authentication holds various authentication related settings that affect
                      this MongoDB resource.
                    properties:
                      agents:
                        description: Agents contains authentication configuration
                          properties for the agents
                        properties:
                          automationLdapGroupDN:
                            type: string
                          automationPasswordSecretRef:
                            description: SecretKeySelector selects a key of a Secret.
                            properties:
                              key:
                                description: The key of the secret to select from.  Must
                                  be a valid secret key.
                                type: string
                              name:
                                default: ""
                                description: |-
                                  Name of the referent.
                                  This field is effectively required, but due to backwards compatibility is
                                  allowed to be empty. Instances of this type with an empty value here are
                                  almost certainly wrong.
                                  TODO: Add other useful fields. apiVersion, kind, uid?
                                  More info: https://kubernetes.io/docs/concepts/overview/working-with-objects/names/#names
                                  TODO: Drop `kubebuilder:default` when controller-gen doesn't need it https://github.com/kubernetes-sigs/kubebuilder/issues/3896.
                                type: string
                              optional:
                                description: Specify whether the Secret or its key
                                  must be defined
                                type: boolean
                            required:
                            - key
                            type: object
                            x-kubernetes-map-type: atomic
                          automationUserName:
                            type: string
                          clientCertificateSecretRef:
                            type: object
                            x-kubernetes-preserve-unknown-fields: true
                          mode:
                            description: Mode is the desired Authentication mode that
                              the agents will use
                            type: string
                        required:
                        - mode
                        type: object
                      enabled:
                        type: boolean
                      ignoreUnknownUsers:
                        description: IgnoreUnknownUsers maps to the inverse of auth.authoritativeSet
                        type: boolean
                      internalCluster:
                        type: string
                      ldap:
                        description: LDAP Configuration
                        properties:
                          authzQueryTemplate:
                            type: string
                          bindQueryPasswordSecretRef:
                            properties:
                              name:
                                type: string
                            required:
                            - name
                            type: object
                          bindQueryUser:
                            type: string
                          caConfigMapRef:
                            description: Allows to point at a ConfigMap/key with a
                              CA file to mount on the Pod
                            properties:
                              key:
                                description: The key to select.
                                type: string
                              name:
                                default: ""
                                description: |-
                                  Name of the referent.
                                  This field is effectively required, but due to backwards compatibility is
                                  allowed to be empty. Instances of this type with an empty value here are
                                  almost certainly wrong.
                                  TODO: Add other useful fields. apiVersion, kind, uid?
                                  More info: https://kubernetes.io/docs/concepts/overview/working-with-objects/names/#names
                                  TODO: Drop `kubebuilder:default` when controller-gen doesn't need it https://github.com/kubernetes-sigs/kubebuilder/issues/3896.
                                type: string
                              optional:
                                description: Specify whether the ConfigMap or its
                                  key must be defined
                                type: boolean
                            required:
                            - key
                            type: object
                            x-kubernetes-map-type: atomic
                          servers:
                            items:
                              type: string
                            type: array
                          timeoutMS:
                            type: integer
                          transportSecurity:
                            enum:
                            - tls
                            - none
                            type: string
                          userCacheInvalidationInterval:
                            type: integer
                          userToDNMapping:
                            type: string
                          validateLDAPServerConfig:
                            type: boolean
                        type: object
                      modes:
                        items:
                          enum:
                          - X509
                          - SCRAM
                          - SCRAM-SHA-1
                          - MONGODB-CR
                          - SCRAM-SHA-256
                          - LDAP
                          type: string
                        type: array
                      requireClientTLSAuthentication:
                        description: Clients should present valid TLS certificates
                        type: boolean
                    required:
                    - enabled
                    type: object
                  certsSecretPrefix:
                    type: string
                  roles:
                    items:
                      properties:
                        authenticationRestrictions:
                          items:
                            properties:
                              clientSource:
                                items:
                                  type: string
                                type: array
                              serverAddress:
                                items:
                                  type: string
                                type: array
                            type: object
                          type: array
                        db:
                          type: string
                        privileges:
                          items:
                            properties:
                              actions:
                                items:
                                  type: string
                                type: array
                              resource:
                                properties:
                                  cluster:
                                    type: boolean
                                  collection:
                                    type: string
                                  db:
                                    type: string
                                type: object
                            required:
                            - actions
                            - resource
                            type: object
                          type: array
                        role:
                          type: string
                        roles:
                          items:
                            properties:
                              db:
                                type: string
                              role:
                                type: string
                            required:
                            - db
                            - role
                            type: object
                          type: array
                      required:
                      - db
                      - role
                      type: object
                    type: array
                  tls:
                    properties:
                      additionalCertificateDomains:
                        items:
                          type: string
                        type: array
                      ca:
                        description: |-
                          CA corresponds to a ConfigMap containing an entry for the CA certificate (ca.pem)
                          used to validate the certificates created already.
                        type: string
                      enabled:
                        description: |-
                          DEPRECATED please enable TLS by setting `security.certsSecretPrefix` or `security.tls.secretRef.prefix`.
                          Enables TLS for this resource. This will make the operator try to mount a
                          Secret with a defined name (<resource-name>-cert).
                          This is only used when enabling TLS on a MongoDB resource, and not on the
                          AppDB, where TLS is configured by setting `secretRef.Name`.
                        type: boolean
                    type: object
                type: object
              service:
                description: |-
                  DEPRECATED please use `spec.statefulSet.spec.serviceName` to provide a custom service name.
                  this is an optional service, it will get the name "<rsName>-service" in case not provided
                type: string
              shard:
                properties:
                  additionalMongodConfig:
                    type: object
                    x-kubernetes-preserve-unknown-fields: true
                  agent:
                    description: |-
                      Configuring logRotation is not allowed under this section.
                      Please use the most top level resource fields for this; spec.Agent
                    properties:
                      backupAgent:
                        properties:
                          logRotate:
                            description: LogRotate configures log rotation for the
                              BackupAgent processes
                            properties:
                              sizeThresholdMB:
                                description: |-
                                  Maximum size for an individual log file before rotation.
                                  OM only supports ints
                                type: integer
                              timeThresholdHrs:
                                description: Number of hours after which this MongoDB
                                  Agent rotates the log file.
                                type: integer
                            type: object
                        type: object
                      logLevel:
                        type: string
                      logRotate:
                        description: DEPRECATED please use mongod.logRotate
                        properties:
                          includeAuditLogsWithMongoDBLogs:
                            description: |-
                              set to 'true' to have the Automation Agent rotate the audit files along
                              with mongodb log files
                            type: boolean
                          numTotal:
                            description: maximum number of log files to have total
                            type: integer
                          numUncompressed:
                            description: maximum number of log files to leave uncompressed
                            type: integer
                          percentOfDiskspace:
                            description: |-
                              Maximum percentage of the total disk space these log files should take up.
                              The string needs to be able to be converted to float64
                            type: string
                          sizeThresholdMB:
                            description: |-
                              Maximum size for an individual log file before rotation.
                              The string needs to be able to be converted to float64.
                              Fractional values of MB are supported.
                            type: string
                          timeThresholdHrs:
                            description: maximum hours for an individual log file
                              before rotation
                            type: integer
                        required:
                        - sizeThresholdMB
                        - timeThresholdHrs
                        type: object
                      maxLogFileDurationHours:
                        type: integer
                      mongod:
                        description: AgentLoggingMongodConfig contain settings for
                          the mongodb processes configured by the agent
                        properties:
                          auditlogRotate:
                            description: LogRotate configures audit log rotation for
                              the mongodb processes
                            properties:
                              includeAuditLogsWithMongoDBLogs:
                                description: |-
                                  set to 'true' to have the Automation Agent rotate the audit files along
                                  with mongodb log files
                                type: boolean
                              numTotal:
                                description: maximum number of log files to have total
                                type: integer
                              numUncompressed:
                                description: maximum number of log files to leave
                                  uncompressed
                                type: integer
                              percentOfDiskspace:
                                description: |-
                                  Maximum percentage of the total disk space these log files should take up.
                                  The string needs to be able to be converted to float64
                                type: string
                              sizeThresholdMB:
                                description: |-
                                  Maximum size for an individual log file before rotation.
                                  The string needs to be able to be converted to float64.
                                  Fractional values of MB are supported.
                                type: string
                              timeThresholdHrs:
                                description: maximum hours for an individual log file
                                  before rotation
                                type: integer
                            required:
                            - sizeThresholdMB
                            - timeThresholdHrs
                            type: object
                          logRotate:
                            description: LogRotate configures log rotation for the
                              mongodb processes
                            properties:
                              includeAuditLogsWithMongoDBLogs:
                                description: |-
                                  set to 'true' to have the Automation Agent rotate the audit files along
                                  with mongodb log files
                                type: boolean
                              numTotal:
                                description: maximum number of log files to have total
                                type: integer
                              numUncompressed:
                                description: maximum number of log files to leave
                                  uncompressed
                                type: integer
                              percentOfDiskspace:
                                description: |-
                                  Maximum percentage of the total disk space these log files should take up.
                                  The string needs to be able to be converted to float64
                                type: string
                              sizeThresholdMB:
                                description: |-
                                  Maximum size for an individual log file before rotation.
                                  The string needs to be able to be converted to float64.
                                  Fractional values of MB are supported.
                                type: string
                              timeThresholdHrs:
                                description: maximum hours for an individual log file
                                  before rotation
                                type: integer
                            required:
                            - sizeThresholdMB
                            - timeThresholdHrs
                            type: object
                          systemLog:
                            description: SystemLog configures system log of mongod
                            properties:
                              destination:
                                type: string
                              logAppend:
                                type: boolean
                              path:
                                type: string
                            required:
                            - destination
                            - logAppend
                            - path
                            type: object
                        type: object
                      monitoringAgent:
                        properties:
                          logRotate:
                            description: LogRotate configures log rotation for the
                              BackupAgent processes
                            properties:
                              sizeThresholdMB:
                                description: |-
                                  Maximum size for an individual log file before rotation.
                                  OM only supports ints
                                type: integer
                              timeThresholdHrs:
                                description: Number of hours after which this MongoDB
                                  Agent rotates the log file.
                                type: integer
                            type: object
                        type: object
                      readinessProbe:
                        properties:
                          environmentVariables:
                            additionalProperties:
                              type: string
                            type: object
                        type: object
                      startupOptions:
                        additionalProperties:
                          type: string
                        description: |-
                          StartupParameters can be used to configure the startup parameters with which the agent starts. That also contains
                          log rotation settings as defined here:
                        type: object
                      systemLog:
                        description: DEPRECATED please use mongod.systemLog
                        properties:
                          destination:
                            type: string
                          logAppend:
                            type: boolean
                          path:
                            type: string
                        required:
                        - destination
                        - logAppend
                        - path
                        type: object
                    type: object
                  clusterSpecList:
                    items:
                      description: |-
                        ClusterSpecItem is the mongodb multi-cluster spec that is specific to a
                        particular Kubernetes cluster, this maps to the statefulset created in each cluster
                      properties:
                        clusterName:
                          description: |-
                            ClusterName is name of the cluster where the MongoDB Statefulset will be scheduled, the
                            name should have a one on one mapping with the service-account created in the central cluster
                            to talk to the workload clusters.
                          type: string
                        externalAccess:
                          description: ExternalAccessConfiguration provides external
                            access configuration for Multi-Cluster.
                          properties:
                            externalDomain:
                              description: An external domain that is used for exposing
                                MongoDB to the outside world.
                              type: string
                            externalService:
                              description: Provides a way to override the default
                                (NodePort) Service
                              properties:
                                annotations:
                                  additionalProperties:
                                    type: string
                                  description: A map of annotations that shall be
                                    added to the externally available Service.
                                  type: object
                                spec:
                                  description: A wrapper for the Service spec object.
                                  type: object
                                  x-kubernetes-preserve-unknown-fields: true
                              type: object
                          type: object
                        memberConfig:
                          description: MemberConfig allows to specify votes, priorities
                            and tags for each of the mongodb process.
                          items:
                            properties:
                              priority:
                                type: string
                              tags:
                                additionalProperties:
                                  type: string
                                type: object
                              votes:
                                type: integer
                            type: object
                          type: array
                        members:
                          description: Amount of members for this MongoDB Replica
                            Set
                          type: integer
                        podSpec:
                          properties:
                            persistence:
                              description: Note, that this field is used by MongoDB
                                resources only, let's keep it here for simplicity
                              properties:
                                multiple:
                                  properties:
                                    data:
                                      properties:
                                        labelSelector:
                                          type: object
                                          x-kubernetes-preserve-unknown-fields: true
                                        storage:
                                          type: string
                                        storageClass:
                                          type: string
                                      type: object
                                    journal:
                                      properties:
                                        labelSelector:
                                          type: object
                                          x-kubernetes-preserve-unknown-fields: true
                                        storage:
                                          type: string
                                        storageClass:
                                          type: string
                                      type: object
                                    logs:
                                      properties:
                                        labelSelector:
                                          type: object
                                          x-kubernetes-preserve-unknown-fields: true
                                        storage:
                                          type: string
                                        storageClass:
                                          type: string
                                      type: object
                                  type: object
                                single:
                                  properties:
                                    labelSelector:
                                      type: object
                                      x-kubernetes-preserve-unknown-fields: true
                                    storage:
                                      type: string
                                    storageClass:
                                      type: string
                                  type: object
                              type: object
                            podTemplate:
                              type: object
                              x-kubernetes-preserve-unknown-fields: true
                          type: object
                        service:
                          description: this is an optional service, it will get the
                            name "<rsName>-service" in case not provided
                          type: string
                        statefulSet:
                          description: |-
                            StatefulSetConfiguration holds the optional custom StatefulSet
                            that should be merged into the operator created one.
                          properties:
                            metadata:
                              description: StatefulSetMetadataWrapper is a wrapper
                                around Labels and Annotations
                              properties:
                                annotations:
                                  additionalProperties:
                                    type: string
                                  type: object
                                labels:
                                  additionalProperties:
                                    type: string
                                  type: object
                              type: object
                            spec:
                              type: object
                              x-kubernetes-preserve-unknown-fields: true
                          required:
                          - spec
                          type: object
                      required:
                      - members
                      type: object
                    type: array
                type: object
                x-kubernetes-preserve-unknown-fields: true
              shardCount:
                type: integer
              shardOverrides:
                description: |-
                  ShardOverrides allow for overriding the configuration of a specific shard.
                  It replaces deprecated spec.shard.shardSpecificPodSpec field. When spec.shard.shardSpecificPodSpec is still defined then
                  spec.shard.shardSpecificPodSpec is applied first to the particular shard and then spec.shardOverrides is applied on top
                  of that (if defined for the same shard).
                items:
                  properties:
                    additionalMongodConfig:
                      type: object
                      x-kubernetes-preserve-unknown-fields: true
                    agent:
                      properties:
                        backupAgent:
                          properties:
                            logRotate:
                              description: LogRotate configures log rotation for the
                                BackupAgent processes
                              properties:
                                sizeThresholdMB:
                                  description: |-
                                    Maximum size for an individual log file before rotation.
                                    OM only supports ints
                                  type: integer
                                timeThresholdHrs:
                                  description: Number of hours after which this MongoDB
                                    Agent rotates the log file.
                                  type: integer
                              type: object
                          type: object
                        logLevel:
                          type: string
                        logRotate:
                          description: DEPRECATED please use mongod.logRotate
                          properties:
                            includeAuditLogsWithMongoDBLogs:
                              description: |-
                                set to 'true' to have the Automation Agent rotate the audit files along
                                with mongodb log files
                              type: boolean
                            numTotal:
                              description: maximum number of log files to have total
                              type: integer
                            numUncompressed:
                              description: maximum number of log files to leave uncompressed
                              type: integer
                            percentOfDiskspace:
                              description: |-
                                Maximum percentage of the total disk space these log files should take up.
                                The string needs to be able to be converted to float64
                              type: string
                            sizeThresholdMB:
                              description: |-
                                Maximum size for an individual log file before rotation.
                                The string needs to be able to be converted to float64.
                                Fractional values of MB are supported.
                              type: string
                            timeThresholdHrs:
                              description: maximum hours for an individual log file
                                before rotation
                              type: integer
                          required:
                          - sizeThresholdMB
                          - timeThresholdHrs
                          type: object
                        maxLogFileDurationHours:
                          type: integer
                        mongod:
                          description: AgentLoggingMongodConfig contain settings for
                            the mongodb processes configured by the agent
                          properties:
                            auditlogRotate:
                              description: LogRotate configures audit log rotation
                                for the mongodb processes
                              properties:
                                includeAuditLogsWithMongoDBLogs:
                                  description: |-
                                    set to 'true' to have the Automation Agent rotate the audit files along
                                    with mongodb log files
                                  type: boolean
                                numTotal:
                                  description: maximum number of log files to have
                                    total
                                  type: integer
                                numUncompressed:
                                  description: maximum number of log files to leave
                                    uncompressed
                                  type: integer
                                percentOfDiskspace:
                                  description: |-
                                    Maximum percentage of the total disk space these log files should take up.
                                    The string needs to be able to be converted to float64
                                  type: string
                                sizeThresholdMB:
                                  description: |-
                                    Maximum size for an individual log file before rotation.
                                    The string needs to be able to be converted to float64.
                                    Fractional values of MB are supported.
                                  type: string
                                timeThresholdHrs:
                                  description: maximum hours for an individual log
                                    file before rotation
                                  type: integer
                              required:
                              - sizeThresholdMB
                              - timeThresholdHrs
                              type: object
                            logRotate:
                              description: LogRotate configures log rotation for the
                                mongodb processes
                              properties:
                                includeAuditLogsWithMongoDBLogs:
                                  description: |-
                                    set to 'true' to have the Automation Agent rotate the audit files along
                                    with mongodb log files
                                  type: boolean
                                numTotal:
                                  description: maximum number of log files to have
                                    total
                                  type: integer
                                numUncompressed:
                                  description: maximum number of log files to leave
                                    uncompressed
                                  type: integer
                                percentOfDiskspace:
                                  description: |-
                                    Maximum percentage of the total disk space these log files should take up.
                                    The string needs to be able to be converted to float64
                                  type: string
                                sizeThresholdMB:
                                  description: |-
                                    Maximum size for an individual log file before rotation.
                                    The string needs to be able to be converted to float64.
                                    Fractional values of MB are supported.
                                  type: string
                                timeThresholdHrs:
                                  description: maximum hours for an individual log
                                    file before rotation
                                  type: integer
                              required:
                              - sizeThresholdMB
                              - timeThresholdHrs
                              type: object
                            systemLog:
                              description: SystemLog configures system log of mongod
                              properties:
                                destination:
                                  type: string
                                logAppend:
                                  type: boolean
                                path:
                                  type: string
                              required:
                              - destination
                              - logAppend
                              - path
                              type: object
                          type: object
                        monitoringAgent:
                          properties:
                            logRotate:
                              description: LogRotate configures log rotation for the
                                BackupAgent processes
                              properties:
                                sizeThresholdMB:
                                  description: |-
                                    Maximum size for an individual log file before rotation.
                                    OM only supports ints
                                  type: integer
                                timeThresholdHrs:
                                  description: Number of hours after which this MongoDB
                                    Agent rotates the log file.
                                  type: integer
                              type: object
                          type: object
                        readinessProbe:
                          properties:
                            environmentVariables:
                              additionalProperties:
                                type: string
                              type: object
                          type: object
                        startupOptions:
                          additionalProperties:
                            type: string
                          description: |-
                            StartupParameters can be used to configure the startup parameters with which the agent starts. That also contains
                            log rotation settings as defined here:
                          type: object
                        systemLog:
                          description: DEPRECATED please use mongod.systemLog
                          properties:
                            destination:
                              type: string
                            logAppend:
                              type: boolean
                            path:
                              type: string
                          required:
                          - destination
                          - logAppend
                          - path
                          type: object
                      type: object
                    clusterSpecList:
                      items:
                        description: |-
                          ClusterSpecItemOverride is almost exact copy of ClusterSpecItem object.
                          The object is used in ClusterSpecList in ShardedClusterComponentOverrideSpec in shard overrides.
                          The difference lies in some fields being optional, e.g. Members to make it possible to NOT override fields and rely on
                          what was set in top level shard configuration.
                        properties:
                          clusterName:
                            description: |-
                              ClusterName is name of the cluster where the MongoDB Statefulset will be scheduled, the
                              name should have a one on one mapping with the service-account created in the central cluster
                              to talk to the workload clusters.
                            type: string
                          memberConfig:
                            description: MemberConfig allows to specify votes, priorities
                              and tags for each of the mongodb process.
                            items:
                              properties:
                                priority:
                                  type: string
                                tags:
                                  additionalProperties:
                                    type: string
                                  type: object
                                votes:
                                  type: integer
                              type: object
                            type: array
                            x-kubernetes-preserve-unknown-fields: true
                          members:
                            description: Amount of members for this MongoDB Replica
                              Set
                            type: integer
                          podSpec:
                            properties:
                              persistence:
                                description: Note, that this field is used by MongoDB
                                  resources only, let's keep it here for simplicity
                                properties:
                                  multiple:
                                    properties:
                                      data:
                                        properties:
                                          labelSelector:
                                            type: object
                                            x-kubernetes-preserve-unknown-fields: true
                                          storage:
                                            type: string
                                          storageClass:
                                            type: string
                                        type: object
                                      journal:
                                        properties:
                                          labelSelector:
                                            type: object
                                            x-kubernetes-preserve-unknown-fields: true
                                          storage:
                                            type: string
                                          storageClass:
                                            type: string
                                        type: object
                                      logs:
                                        properties:
                                          labelSelector:
                                            type: object
                                            x-kubernetes-preserve-unknown-fields: true
                                          storage:
                                            type: string
                                          storageClass:
                                            type: string
                                        type: object
                                    type: object
                                  single:
                                    properties:
                                      labelSelector:
                                        type: object
                                        x-kubernetes-preserve-unknown-fields: true
                                      storage:
                                        type: string
                                      storageClass:
                                        type: string
                                    type: object
                                type: object
                              podTemplate:
                                type: object
                                x-kubernetes-preserve-unknown-fields: true
                            type: object
                          statefulSet:
                            description: |-
                              StatefulSetConfiguration holds the optional custom StatefulSet
                              that should be merged into the operator created one.
                            properties:
                              metadata:
                                description: StatefulSetMetadataWrapper is a wrapper
                                  around Labels and Annotations
                                properties:
                                  annotations:
                                    additionalProperties:
                                      type: string
                                    type: object
                                  labels:
                                    additionalProperties:
                                      type: string
                                    type: object
                                type: object
                              spec:
                                type: object
                                x-kubernetes-preserve-unknown-fields: true
                            required:
                            - spec
                            type: object
                        type: object
                      type: array
                    memberConfig:
                      description: Process configuration override for this shard.
                        Used in SingleCluster only. The number of items specified
                        must be >= spec.mongodsPerShardCount or spec.shardOverride.members.
                      items:
                        properties:
                          priority:
                            type: string
                          tags:
                            additionalProperties:
                              type: string
                            type: object
                          votes:
                            type: integer
                        type: object
                      type: array
                      x-kubernetes-preserve-unknown-fields: true
                    members:
                      description: Number of member nodes in this shard. Used only
                        in SingleCluster. For MultiCluster the number of members is
                        specified in ShardOverride.ClusterSpecList.
                      type: integer
                    podSpec:
                      description: The following override fields work for SingleCluster
                        only. For MultiCluster - fields from specific clusters are
                        used.
                      properties:
                        persistence:
                          description: Note, that this field is used by MongoDB resources
                            only, let's keep it here for simplicity
                          properties:
                            multiple:
                              properties:
                                data:
                                  properties:
                                    labelSelector:
                                      type: object
                                      x-kubernetes-preserve-unknown-fields: true
                                    storage:
                                      type: string
                                    storageClass:
                                      type: string
                                  type: object
                                journal:
                                  properties:
                                    labelSelector:
                                      type: object
                                      x-kubernetes-preserve-unknown-fields: true
                                    storage:
                                      type: string
                                    storageClass:
                                      type: string
                                  type: object
                                logs:
                                  properties:
                                    labelSelector:
                                      type: object
                                      x-kubernetes-preserve-unknown-fields: true
                                    storage:
                                      type: string
                                    storageClass:
                                      type: string
                                  type: object
                              type: object
                            single:
                              properties:
                                labelSelector:
                                  type: object
                                  x-kubernetes-preserve-unknown-fields: true
                                storage:
                                  type: string
                                storageClass:
                                  type: string
                              type: object
                          type: object
                        podTemplate:
                          type: object
                          x-kubernetes-preserve-unknown-fields: true
                      type: object
                    shardNames:
                      items:
                        type: string
                      minItems: 1
                      type: array
                    statefulSet:
                      description: Statefulset override for this particular shard.
                      properties:
                        metadata:
                          description: StatefulSetMetadataWrapper is a wrapper around
                            Labels and Annotations
                          properties:
                            annotations:
                              additionalProperties:
                                type: string
                              type: object
                            labels:
                              additionalProperties:
                                type: string
                              type: object
                          type: object
                        spec:
                          type: object
                          x-kubernetes-preserve-unknown-fields: true
                      required:
                      - spec
                      type: object
                  required:
                  - shardNames
                  type: object
                type: array
              shardPodSpec:
                properties:
                  persistence:
                    description: Note, that this field is used by MongoDB resources
                      only, let's keep it here for simplicity
                    properties:
                      multiple:
                        properties:
                          data:
                            properties:
                              labelSelector:
                                type: object
                                x-kubernetes-preserve-unknown-fields: true
                              storage:
                                type: string
                              storageClass:
                                type: string
                            type: object
                          journal:
                            properties:
                              labelSelector:
                                type: object
                                x-kubernetes-preserve-unknown-fields: true
                              storage:
                                type: string
                              storageClass:
                                type: string
                            type: object
                          logs:
                            properties:
                              labelSelector:
                                type: object
                                x-kubernetes-preserve-unknown-fields: true
                              storage:
                                type: string
                              storageClass:
                                type: string
                            type: object
                        type: object
                      single:
                        properties:
                          labelSelector:
                            type: object
                            x-kubernetes-preserve-unknown-fields: true
                          storage:
                            type: string
                          storageClass:
                            type: string
                        type: object
                    type: object
                  podTemplate:
                    type: object
                    x-kubernetes-preserve-unknown-fields: true
                type: object
              shardSpecificPodSpec:
                description: |-
                  ShardSpecificPodSpec allows you to provide a Statefulset override per shard.
                  DEPRECATED please use spec.shard.shardOverrides instead
                items:
                  properties:
                    persistence:
                      description: Note, that this field is used by MongoDB resources
                        only, let's keep it here for simplicity
                      properties:
                        multiple:
                          properties:
                            data:
                              properties:
                                labelSelector:
                                  type: object
                                  x-kubernetes-preserve-unknown-fields: true
                                storage:
                                  type: string
                                storageClass:
                                  type: string
                              type: object
                            journal:
                              properties:
                                labelSelector:
                                  type: object
                                  x-kubernetes-preserve-unknown-fields: true
                                storage:
                                  type: string
                                storageClass:
                                  type: string
                              type: object
                            logs:
                              properties:
                                labelSelector:
                                  type: object
                                  x-kubernetes-preserve-unknown-fields: true
                                storage:
                                  type: string
                                storageClass:
                                  type: string
                              type: object
                          type: object
                        single:
                          properties:
                            labelSelector:
                              type: object
                              x-kubernetes-preserve-unknown-fields: true
                            storage:
                              type: string
                            storageClass:
                              type: string
                          type: object
                      type: object
                    podTemplate:
                      type: object
                      x-kubernetes-preserve-unknown-fields: true
                  type: object
                type: array
              statefulSet:
                description: |-
                  StatefulSetConfiguration provides the statefulset override for each of the cluster's statefulset
                  if "StatefulSetConfiguration" is specified at cluster level under "clusterSpecList" that takes precedence over
                  the global one
                properties:
                  metadata:
                    description: StatefulSetMetadataWrapper is a wrapper around Labels
                      and Annotations
                    properties:
                      annotations:
                        additionalProperties:
                          type: string
                        type: object
                      labels:
                        additionalProperties:
                          type: string
                        type: object
                    type: object
                  spec:
                    type: object
                    x-kubernetes-preserve-unknown-fields: true
                required:
                - spec
                type: object
              topology:
                description: |-
                  Topology sets the desired cluster topology of MongoDB resources
                  It defaults (if empty or not set) to SingleCluster. If MultiCluster specified,
                  then clusterSpecList field is mandatory and at least one member cluster has to be specified.
                enum:
                - SingleCluster
                - MultiCluster
                type: string
              type:
                enum:
                - Standalone
                - ReplicaSet
                - ShardedCluster
                type: string
              version:
                pattern: ^[0-9]+.[0-9]+.[0-9]+(-.+)?$|^$
                type: string
            required:
            - credentials
            - type
            - version
            type: object
            x-kubernetes-preserve-unknown-fields: true
          status:
            properties:
              backup:
                properties:
                  statusName:
                    type: string
                required:
                - statusName
                type: object
              configServerCount:
                type: integer
              featureCompatibilityVersion:
                type: string
              lastTransition:
                type: string
              link:
                type: string
              members:
                type: integer
              message:
                type: string
              mongodsPerShardCount:
                type: integer
              mongosCount:
                type: integer
              observedGeneration:
                format: int64
                type: integer
              phase:
                type: string
              pvc:
                items:
                  properties:
                    phase:
                      type: string
                    statefulsetName:
                      type: string
                  required:
                  - phase
                  - statefulsetName
                  type: object
                type: array
              resourcesNotReady:
                items:
                  description: ResourceNotReady describes the dependent resource which
                    is not ready yet
                  properties:
                    errors:
                      items:
                        properties:
                          message:
                            type: string
                          reason:
                            type: string
                        type: object
                      type: array
                    kind:
                      description: ResourceKind specifies a kind of a Kubernetes resource.
                        Used in status of a Custom Resource
                      type: string
                    message:
                      type: string
                    name:
                      type: string
                  required:
                  - kind
                  - name
                  type: object
                type: array
              shardCount:
                type: integer
              sizeStatusInClusters:
                description: MongodbShardedSizeStatusInClusters describes the number
                  and sizes of replica sets members deployed across member clusters
                properties:
                  configServerMongodsInClusters:
                    additionalProperties:
                      type: integer
                    type: object
                  mongosCountInClusters:
                    additionalProperties:
                      type: integer
                    type: object
                  shardMongodsInClusters:
                    additionalProperties:
                      type: integer
                    type: object
                  shardOverridesInClusters:
                    additionalProperties:
                      additionalProperties:
                        type: integer
                      type: object
                    type: object
                type: object
              version:
                type: string
              warnings:
                items:
                  type: string
                type: array
            required:
            - phase
            - version
            type: object
        required:
        - spec
        type: object
    served: true
    storage: true
    subresources:
      status: {}
---
apiVersion: apiextensions.k8s.io/v1
kind: CustomResourceDefinition
metadata:
  annotations:
    controller-gen.kubebuilder.io/version: v0.10.0
  creationTimestamp: null
  name: mongodbmulti.mongodb.com
spec:
  group: mongodb.com
  names:
    kind: MongoDBMulti
    listKind: MongoDBMultiList
    plural: mongodbmulti
    shortNames:
    - mdbm
    singular: mongodbmulti
  scope: Namespaced
  versions:
  - additionalPrinterColumns:
    - description: Current state of the MongoDB deployment.
      jsonPath: .status.phase
      name: Phase
      type: string
    - description: The time since the MongoDBMulti resource was created.
      jsonPath: .metadata.creationTimestamp
      name: Age
      type: date
    name: v1
    schema:
      openAPIV3Schema:
        properties:
          apiVersion:
            description: 'APIVersion defines the versioned schema of this representation
              of an object. Servers should convert recognized schemas to the latest
              internal value, and may reject unrecognized values. More info: https://git.k8s.io/community/contributors/devel/sig-architecture/api-conventions.md#resources'
            type: string
          kind:
            description: 'Kind is a string value representing the REST resource this
              object represents. Servers may infer this from the endpoint the client
              submits requests to. Cannot be updated. In CamelCase. More info: https://git.k8s.io/community/contributors/devel/sig-architecture/api-conventions.md#types-kinds'
            type: string
          metadata:
            type: object
          spec:
            properties:
              additionalMongodConfig:
                description: 'AdditionalMongodConfig is additional configuration that
                  can be passed to each data-bearing mongod at runtime. Uses the same
                  structure as the mongod configuration file: https://docs.mongodb.com/manual/reference/configuration-options/'
                type: object
                x-kubernetes-preserve-unknown-fields: true
              agent:
                properties:
                  startupOptions:
                    additionalProperties:
                      type: string
                    type: object
                type: object
              backup:
                description: Backup contains configuration options for configuring
                  backup for this MongoDB resource
                properties:
                  assignmentLabels:
                    description: Assignment Labels set in the Ops Manager
                    items:
                      type: string
                    type: array
                  autoTerminateOnDeletion:
                    description: AutoTerminateOnDeletion indicates if the Operator
                      should stop and terminate the Backup before the cleanup, when
                      the MongoDB CR is deleted
                    type: boolean
                  encryption:
                    description: Encryption settings
                    properties:
                      kmip:
                        description: Kmip corresponds to the KMIP configuration assigned
                          to the Ops Manager Project's configuration.
                        properties:
                          client:
                            description: KMIP Client configuration
                            properties:
                              clientCertificatePrefix:
                                description: 'A prefix used to construct KMIP client
                                  certificate (and corresponding password) Secret
                                  names. The names are generated using the following
                                  pattern: KMIP Client Certificate (TLS Secret): <clientCertificatePrefix>-<CR
                                  Name>-kmip-client KMIP Client Certificate Password:
                                  <clientCertificatePrefix>-<CR Name>-kmip-client-password
                                  The expected key inside is called "password".'
                                type: string
                            type: object
                        required:
                        - client
                        type: object
                    type: object
                  mode:
                    enum:
                    - enabled
                    - disabled
                    - terminated
                    type: string
                  snapshotSchedule:
                    properties:
                      clusterCheckpointIntervalMin:
                        enum:
                        - 15
                        - 30
                        - 60
                        type: integer
                      dailySnapshotRetentionDays:
                        description: Number of days to retain daily snapshots. Setting
                          0 will disable this rule.
                        maximum: 365
                        minimum: 0
                        type: integer
                      fullIncrementalDayOfWeek:
                        description: Day of the week when Ops Manager takes a full
                          snapshot. This ensures a recent complete backup. Ops Manager
                          sets the default value to SUNDAY.
                        enum:
                        - SUNDAY
                        - MONDAY
                        - TUESDAY
                        - WEDNESDAY
                        - THURSDAY
                        - FRIDAY
                        - SATURDAY
                        type: string
                      monthlySnapshotRetentionMonths:
                        description: Number of months to retain weekly snapshots.
                          Setting 0 will disable this rule.
                        maximum: 36
                        minimum: 0
                        type: integer
                      pointInTimeWindowHours:
                        description: Number of hours in the past for which a point-in-time
                          snapshot can be created.
                        enum:
                        - 1
                        - 2
                        - 3
                        - 4
                        - 5
                        - 6
                        - 7
                        - 15
                        - 30
                        - 60
                        - 90
                        - 120
                        - 180
                        - 360
                        type: integer
                      referenceHourOfDay:
                        description: Hour of the day to schedule snapshots using a
                          24-hour clock, in UTC.
                        maximum: 23
                        minimum: 0
                        type: integer
                      referenceMinuteOfHour:
                        description: Minute of the hour to schedule snapshots, in
                          UTC.
                        maximum: 59
                        minimum: 0
                        type: integer
                      snapshotIntervalHours:
                        description: Number of hours between snapshots.
                        enum:
                        - 6
                        - 8
                        - 12
                        - 24
                        type: integer
                      snapshotRetentionDays:
                        description: Number of days to keep recent snapshots.
                        maximum: 365
                        minimum: 1
                        type: integer
                      weeklySnapshotRetentionWeeks:
                        description: Number of weeks to retain weekly snapshots. Setting
                          0 will disable this rule
                        maximum: 365
                        minimum: 0
                        type: integer
                    type: object
                type: object
              cloudManager:
                properties:
                  configMapRef:
                    properties:
                      name:
                        type: string
                    type: object
                type: object
              clusterDomain:
                format: hostname
                type: string
              clusterSpecList:
                description: ClusterSpecList holds a list with a clusterSpec corresponding
                  to each cluster
                properties:
                  clusterSpecs:
                    items:
                      description: ClusterSpecItem is the mongodb multi-cluster spec
                        that is specific to a particular Kubernetes cluster, this
                        maps to the statefulset created in each cluster
                      properties:
                        clusterName:
                          description: ClusterName is name of the cluster where the
                            MongoDB Statefulset will be scheduled, the name should
                            have a one on one mapping with the service-account created
                            in the central cluster to talk to the workload clusters.
                          type: string
                        exposedExternally:
                          description: ExposedExternally determines whether a NodePort
                            service should be created for the resource
                          type: boolean
                        members:
                          description: Amount of members for this MongoDB Replica
                            Set
                          type: integer
                        service:
                          description: this is an optional service, it will get the
                            name "<rsName>-service" in case not provided
                          type: string
                        statefulSet:
                          description: StatefulSetConfiguration holds the optional
                            custom StatefulSet that should be merged into the operator
                            created one.
                          properties:
                            spec:
                              type: object
                              x-kubernetes-preserve-unknown-fields: true
                          required:
                          - spec
                          type: object
                      required:
                      - members
                      type: object
                    type: array
                type: object
              connectivity:
                properties:
                  replicaSetHorizons:
                    items:
                      additionalProperties:
                        type: string
                      description: 'MongoDBHorizonConfig holds a map of horizon names
                        to the node addresses, e.g. {   "internal": "my-rs-2.my-internal-domain.com:31843",   "external":
                        "my-rs-2.my-external-domain.com:21467" } The key of each item
                        in the map is an arbitrary, user-chosen string that represents
                        the name of the horizon. The value of the item is the host
                        and, optionally, the port that this mongod node will be connected
                        to from.'
                      type: object
                    type: array
                type: object
              credentials:
                description: Name of the Secret holding credentials information
                type: string
              duplicateServiceObjects:
                description: 'In few service mesh options for ex: Istio, by default
                  we would need to duplicate the service objects created per pod in
                  all the clusters to enable DNS resolution. Users can however configure
                  their ServiceMesh with DNS proxy(https://istio.io/latest/docs/ops/configuration/traffic-management/dns-proxy/)
                  enabled in which case the operator doesn''t need to create the service
                  objects per cluster. This options tells the operator whether it
                  should create the service objects in all the clusters or not. By
                  default, if not specified the operator would create the duplicate
                  svc objects.'
                type: boolean
              featureCompatibilityVersion:
                type: string
              logLevel:
                enum:
                - DEBUG
                - INFO
                - WARN
                - ERROR
                - FATAL
                type: string
              opsManager:
                properties:
                  configMapRef:
                    properties:
                      name:
                        type: string
                    type: object
                type: object
              persistent:
                type: boolean
              security:
                properties:
                  authentication:
                    description: Authentication holds various authentication related
                      settings that affect this MongoDB resource.
                    properties:
                      agents:
                        description: Agents contains authentication configuration
                          properties for the agents
                        properties:
                          automationLdapGroupDN:
                            type: string
                          automationPasswordSecretRef:
                            description: SecretKeySelector selects a key of a Secret.
                            properties:
                              key:
                                description: The key of the secret to select from.  Must
                                  be a valid secret key.
                                type: string
                              name:
                                description: 'Name of the referent. More info: https://kubernetes.io/docs/concepts/overview/working-with-objects/names/#names
                                  TODO: Add other useful fields. apiVersion, kind,
                                  uid?'
                                type: string
                              optional:
                                description: Specify whether the Secret or its key
                                  must be defined
                                type: boolean
                            required:
                            - key
                            type: object
                            x-kubernetes-map-type: atomic
                          automationUserName:
                            type: string
                          clientCertificateSecretRef:
                            type: object
                            x-kubernetes-preserve-unknown-fields: true
                          mode:
                            description: Mode is the desired Authentication mode that
                              the agents will use
                            type: string
                        required:
                        - mode
                        type: object
                      enabled:
                        type: boolean
                      ignoreUnknownUsers:
                        description: IgnoreUnknownUsers maps to the inverse of auth.authoritativeSet
                        type: boolean
                      internalCluster:
                        type: string
                      ldap:
                        description: LDAP Configuration
                        properties:
                          authzQueryTemplate:
                            type: string
                          bindQueryPasswordSecretRef:
                            properties:
                              name:
                                type: string
                            required:
                            - name
                            type: object
                          bindQueryUser:
                            type: string
                          caConfigMapRef:
                            description: Allows to point at a ConfigMap/key with a
                              CA file to mount on the Pod
                            properties:
                              key:
                                description: The key to select.
                                type: string
                              name:
                                description: 'Name of the referent. More info: https://kubernetes.io/docs/concepts/overview/working-with-objects/names/#names
                                  TODO: Add other useful fields. apiVersion, kind,
                                  uid?'
                                type: string
                              optional:
                                description: Specify whether the ConfigMap or its
                                  key must be defined
                                type: boolean
                            required:
                            - key
                            type: object
                            x-kubernetes-map-type: atomic
                          servers:
                            items:
                              type: string
                            type: array
                          timeoutMS:
                            type: integer
                          transportSecurity:
                            enum:
                            - tls
                            - none
                            type: string
                          userCacheInvalidationInterval:
                            type: integer
                          userToDNMapping:
                            type: string
                          validateLDAPServerConfig:
                            type: boolean
                        type: object
                      modes:
                        items:
                          type: string
                        type: array
                      requireClientTLSAuthentication:
                        description: Clients should present valid TLS certificates
                        type: boolean
                    required:
                    - enabled
                    type: object
                  certsSecretPrefix:
                    type: string
                  roles:
                    items:
                      properties:
                        authenticationRestrictions:
                          items:
                            properties:
                              clientSource:
                                items:
                                  type: string
                                type: array
                              serverAddress:
                                items:
                                  type: string
                                type: array
                            type: object
                          type: array
                        db:
                          type: string
                        privileges:
                          items:
                            properties:
                              actions:
                                items:
                                  type: string
                                type: array
                              resource:
                                properties:
                                  cluster:
                                    type: boolean
                                  collection:
                                    type: string
                                  db:
                                    type: string
                                type: object
                            required:
                            - actions
                            - resource
                            type: object
                          type: array
                        role:
                          type: string
                        roles:
                          items:
                            properties:
                              db:
                                type: string
                              role:
                                type: string
                            required:
                            - db
                            - role
                            type: object
                          type: array
                      required:
                      - db
                      - role
                      type: object
                    type: array
                  tls:
                    properties:
                      additionalCertificateDomains:
                        items:
                          type: string
                        type: array
                      ca:
                        description: CA corresponds to a ConfigMap containing an entry
                          for the CA certificate (ca.pem) used to validate the certificates
                          created already.
                        type: string
                      enabled:
                        description: DEPRECATED please enable TLS by setting `security.certsSecretPrefix`
                          or `security.tls.secretRef.prefix`. Enables TLS for this
                          resource. This will make the operator try to mount a Secret
                          with a defined name (<resource-name>-cert). This is only
                          used when enabling TLS on a MongoDB resource, and not on
                          the AppDB, where TLS is configured by setting `secretRef.Name`.
                        type: boolean
                    type: object
                type: object
              statefulSet:
                description: StatefulSetConfiguration provides the statefulset override
                  for each of the cluster's statefulset if  "StatefulSetConfiguration"
                  is specified at cluster level under "clusterSpecList" that takes
                  precedence over the global one
                properties:
                  spec:
                    type: object
                    x-kubernetes-preserve-unknown-fields: true
                required:
                - spec
                type: object
              type:
                enum:
                - ReplicaSet
                type: string
              version:
                pattern: ^[0-9]+.[0-9]+.[0-9]+(-.+)?$|^$
                type: string
            required:
            - credentials
            - type
            - version
            type: object
          status:
            properties:
              backup:
                properties:
                  statusName:
                    type: string
                required:
                - statusName
                type: object
              clusterStatusList:
                description: ClusterStatusList holds a list of clusterStatuses corresponding
                  to each cluster
                properties:
                  clusterStatuses:
                    items:
                      description: ClusterStatusItem is the mongodb multi-cluster
                        spec that is specific to a particular Kubernetes cluster,
                        this maps to the statefulset created in each cluster
                      properties:
                        clusterName:
                          description: ClusterName is name of the cluster where the
                            MongoDB Statefulset will be scheduled, the name should
                            have a one on one mapping with the service-account created
                            in the central cluster to talk to the workload clusters.
                          type: string
                        lastTransition:
                          type: string
                        members:
                          type: integer
                        message:
                          type: string
                        observedGeneration:
                          format: int64
                          type: integer
                        phase:
                          type: string
                        resourcesNotReady:
                          items:
                            description: ResourceNotReady describes the dependent
                              resource which is not ready yet
                            properties:
                              errors:
                                items:
                                  properties:
                                    message:
                                      type: string
                                    reason:
                                      type: string
                                  type: object
                                type: array
                              kind:
                                description: ResourceKind specifies a kind of a Kubernetes
                                  resource. Used in status of a Custom Resource
                                type: string
                              message:
                                type: string
                              name:
                                type: string
                            required:
                            - kind
                            - name
                            type: object
                          type: array
                        warnings:
                          items:
                            type: string
                          type: array
                      required:
                      - phase
                      type: object
                    type: array
                type: object
              lastTransition:
                type: string
              link:
                type: string
              message:
                type: string
              observedGeneration:
                format: int64
                type: integer
              phase:
                type: string
              resourcesNotReady:
                items:
                  description: ResourceNotReady describes the dependent resource which
                    is not ready yet
                  properties:
                    errors:
                      items:
                        properties:
                          message:
                            type: string
                          reason:
                            type: string
                        type: object
                      type: array
                    kind:
                      description: ResourceKind specifies a kind of a Kubernetes resource.
                        Used in status of a Custom Resource
                      type: string
                    message:
                      type: string
                    name:
                      type: string
                  required:
                  - kind
                  - name
                  type: object
                type: array
              version:
                type: string
              warnings:
                items:
                  type: string
                type: array
            required:
            - phase
            - version
            type: object
        required:
        - spec
        type: object
    served: true
    storage: true
    subresources:
      status: {}
---
apiVersion: apiextensions.k8s.io/v1
kind: CustomResourceDefinition
metadata:
  annotations:
    controller-gen.kubebuilder.io/version: v0.15.0
  name: mongodbmulticluster.mongodb.com
spec:
  group: mongodb.com
  names:
    kind: MongoDBMultiCluster
    listKind: MongoDBMultiClusterList
    plural: mongodbmulticluster
    shortNames:
    - mdbmc
    singular: mongodbmulticluster
  scope: Namespaced
  versions:
  - additionalPrinterColumns:
    - description: Current state of the MongoDB deployment.
      jsonPath: .status.phase
      name: Phase
      type: string
    - description: The time since the MongoDBMultiCluster resource was created.
      jsonPath: .metadata.creationTimestamp
      name: Age
      type: date
    name: v1
    schema:
      openAPIV3Schema:
        properties:
          apiVersion:
            description: |-
              APIVersion defines the versioned schema of this representation of an object.
              Servers should convert recognized schemas to the latest internal value, and
              may reject unrecognized values.
              More info: https://git.k8s.io/community/contributors/devel/sig-architecture/api-conventions.md#resources
            type: string
          kind:
            description: |-
              Kind is a string value representing the REST resource this object represents.
              Servers may infer this from the endpoint the client submits requests to.
              Cannot be updated.
              In CamelCase.
              More info: https://git.k8s.io/community/contributors/devel/sig-architecture/api-conventions.md#types-kinds
            type: string
          metadata:
            type: object
          spec:
            properties:
              additionalMongodConfig:
                description: |-
                  AdditionalMongodConfig is additional configuration that can be passed to
                  each data-bearing mongod at runtime. Uses the same structure as the mongod
                  configuration file:
                  https://docs.mongodb.com/manual/reference/configuration-options/
                type: object
                x-kubernetes-preserve-unknown-fields: true
              agent:
                properties:
                  backupAgent:
                    properties:
                      logRotate:
                        description: LogRotate configures log rotation for the BackupAgent
                          processes
                        properties:
                          sizeThresholdMB:
                            description: |-
                              Maximum size for an individual log file before rotation.
                              OM only supports ints
                            type: integer
                          timeThresholdHrs:
                            description: Number of hours after which this MongoDB
                              Agent rotates the log file.
                            type: integer
                        type: object
                    type: object
                  logLevel:
                    type: string
                  logRotate:
                    description: DEPRECATED please use mongod.logRotate
                    properties:
                      includeAuditLogsWithMongoDBLogs:
                        description: |-
                          set to 'true' to have the Automation Agent rotate the audit files along
                          with mongodb log files
                        type: boolean
                      numTotal:
                        description: maximum number of log files to have total
                        type: integer
                      numUncompressed:
                        description: maximum number of log files to leave uncompressed
                        type: integer
                      percentOfDiskspace:
                        description: |-
                          Maximum percentage of the total disk space these log files should take up.
                          The string needs to be able to be converted to float64
                        type: string
                      sizeThresholdMB:
                        description: |-
                          Maximum size for an individual log file before rotation.
                          The string needs to be able to be converted to float64.
                          Fractional values of MB are supported.
                        type: string
                      timeThresholdHrs:
                        description: maximum hours for an individual log file before
                          rotation
                        type: integer
                    required:
                    - sizeThresholdMB
                    - timeThresholdHrs
                    type: object
                  maxLogFileDurationHours:
                    type: integer
                  mongod:
                    description: AgentLoggingMongodConfig contain settings for the
                      mongodb processes configured by the agent
                    properties:
                      auditlogRotate:
                        description: LogRotate configures audit log rotation for the
                          mongodb processes
                        properties:
                          includeAuditLogsWithMongoDBLogs:
                            description: |-
                              set to 'true' to have the Automation Agent rotate the audit files along
                              with mongodb log files
                            type: boolean
                          numTotal:
                            description: maximum number of log files to have total
                            type: integer
                          numUncompressed:
                            description: maximum number of log files to leave uncompressed
                            type: integer
                          percentOfDiskspace:
                            description: |-
                              Maximum percentage of the total disk space these log files should take up.
                              The string needs to be able to be converted to float64
                            type: string
                          sizeThresholdMB:
                            description: |-
                              Maximum size for an individual log file before rotation.
                              The string needs to be able to be converted to float64.
                              Fractional values of MB are supported.
                            type: string
                          timeThresholdHrs:
                            description: maximum hours for an individual log file
                              before rotation
                            type: integer
                        required:
                        - sizeThresholdMB
                        - timeThresholdHrs
                        type: object
                      logRotate:
                        description: LogRotate configures log rotation for the mongodb
                          processes
                        properties:
                          includeAuditLogsWithMongoDBLogs:
                            description: |-
                              set to 'true' to have the Automation Agent rotate the audit files along
                              with mongodb log files
                            type: boolean
                          numTotal:
                            description: maximum number of log files to have total
                            type: integer
                          numUncompressed:
                            description: maximum number of log files to leave uncompressed
                            type: integer
                          percentOfDiskspace:
                            description: |-
                              Maximum percentage of the total disk space these log files should take up.
                              The string needs to be able to be converted to float64
                            type: string
                          sizeThresholdMB:
                            description: |-
                              Maximum size for an individual log file before rotation.
                              The string needs to be able to be converted to float64.
                              Fractional values of MB are supported.
                            type: string
                          timeThresholdHrs:
                            description: maximum hours for an individual log file
                              before rotation
                            type: integer
                        required:
                        - sizeThresholdMB
                        - timeThresholdHrs
                        type: object
                      systemLog:
                        description: SystemLog configures system log of mongod
                        properties:
                          destination:
                            type: string
                          logAppend:
                            type: boolean
                          path:
                            type: string
                        required:
                        - destination
                        - logAppend
                        - path
                        type: object
                    type: object
                  monitoringAgent:
                    properties:
                      logRotate:
                        description: LogRotate configures log rotation for the BackupAgent
                          processes
                        properties:
                          sizeThresholdMB:
                            description: |-
                              Maximum size for an individual log file before rotation.
                              OM only supports ints
                            type: integer
                          timeThresholdHrs:
                            description: Number of hours after which this MongoDB
                              Agent rotates the log file.
                            type: integer
                        type: object
                    type: object
                  readinessProbe:
                    properties:
                      environmentVariables:
                        additionalProperties:
                          type: string
                        type: object
                    type: object
                  startupOptions:
                    additionalProperties:
                      type: string
                    description: |-
                      StartupParameters can be used to configure the startup parameters with which the agent starts. That also contains
                      log rotation settings as defined here:
                    type: object
                  systemLog:
                    description: DEPRECATED please use mongod.systemLog
                    properties:
                      destination:
                        type: string
                      logAppend:
                        type: boolean
                      path:
                        type: string
                    required:
                    - destination
                    - logAppend
                    - path
                    type: object
                type: object
              backup:
                description: |-
                  Backup contains configuration options for configuring
                  backup for this MongoDB resource
                properties:
                  assignmentLabels:
                    description: Assignment Labels set in the Ops Manager
                    items:
                      type: string
                    type: array
                  autoTerminateOnDeletion:
                    description: |-
                      AutoTerminateOnDeletion indicates if the Operator should stop and terminate the Backup before the cleanup,
                      when the MongoDB CR is deleted
                    type: boolean
                  encryption:
                    description: Encryption settings
                    properties:
                      kmip:
                        description: Kmip corresponds to the KMIP configuration assigned
                          to the Ops Manager Project's configuration.
                        properties:
                          client:
                            description: KMIP Client configuration
                            properties:
                              clientCertificatePrefix:
                                description: |-
                                  A prefix used to construct KMIP client certificate (and corresponding password) Secret names.
                                  The names are generated using the following pattern:
                                  KMIP Client Certificate (TLS Secret):
                                    <clientCertificatePrefix>-<CR Name>-kmip-client
                                  KMIP Client Certificate Password:
                                    <clientCertificatePrefix>-<CR Name>-kmip-client-password
                                    The expected key inside is called "password".
                                type: string
                            type: object
                        required:
                        - client
                        type: object
                    type: object
                  mode:
                    enum:
                    - enabled
                    - disabled
                    - terminated
                    type: string
                  snapshotSchedule:
                    properties:
                      clusterCheckpointIntervalMin:
                        enum:
                        - 15
                        - 30
                        - 60
                        type: integer
                      dailySnapshotRetentionDays:
                        description: Number of days to retain daily snapshots. Setting
                          0 will disable this rule.
                        maximum: 365
                        minimum: 0
                        type: integer
                      fullIncrementalDayOfWeek:
                        description: Day of the week when Ops Manager takes a full
                          snapshot. This ensures a recent complete backup. Ops Manager
                          sets the default value to SUNDAY.
                        enum:
                        - SUNDAY
                        - MONDAY
                        - TUESDAY
                        - WEDNESDAY
                        - THURSDAY
                        - FRIDAY
                        - SATURDAY
                        type: string
                      monthlySnapshotRetentionMonths:
                        description: Number of months to retain weekly snapshots.
                          Setting 0 will disable this rule.
                        maximum: 36
                        minimum: 0
                        type: integer
                      pointInTimeWindowHours:
                        description: Number of hours in the past for which a point-in-time
                          snapshot can be created.
                        enum:
                        - 1
                        - 2
                        - 3
                        - 4
                        - 5
                        - 6
                        - 7
                        - 15
                        - 30
                        - 60
                        - 90
                        - 120
                        - 180
                        - 360
                        type: integer
                      referenceHourOfDay:
                        description: Hour of the day to schedule snapshots using a
                          24-hour clock, in UTC.
                        maximum: 23
                        minimum: 0
                        type: integer
                      referenceMinuteOfHour:
                        description: Minute of the hour to schedule snapshots, in
                          UTC.
                        maximum: 59
                        minimum: 0
                        type: integer
                      snapshotIntervalHours:
                        description: Number of hours between snapshots.
                        enum:
                        - 6
                        - 8
                        - 12
                        - 24
                        type: integer
                      snapshotRetentionDays:
                        description: Number of days to keep recent snapshots.
                        maximum: 365
                        minimum: 1
                        type: integer
                      weeklySnapshotRetentionWeeks:
                        description: Number of weeks to retain weekly snapshots. Setting
                          0 will disable this rule
                        maximum: 365
                        minimum: 0
                        type: integer
                    type: object
                type: object
              cloudManager:
                properties:
                  configMapRef:
                    properties:
                      name:
                        type: string
                    type: object
                type: object
              clusterDomain:
                format: hostname
                type: string
              clusterSpecList:
                items:
                  description: |-
                    ClusterSpecItem is the mongodb multi-cluster spec that is specific to a
                    particular Kubernetes cluster, this maps to the statefulset created in each cluster
                  properties:
                    clusterName:
                      description: |-
                        ClusterName is name of the cluster where the MongoDB Statefulset will be scheduled, the
                        name should have a one on one mapping with the service-account created in the central cluster
                        to talk to the workload clusters.
                      type: string
                    externalAccess:
                      description: ExternalAccessConfiguration provides external access
                        configuration for Multi-Cluster.
                      properties:
                        externalDomain:
                          description: An external domain that is used for exposing
                            MongoDB to the outside world.
                          type: string
                        externalService:
                          description: Provides a way to override the default (NodePort)
                            Service
                          properties:
                            annotations:
                              additionalProperties:
                                type: string
                              description: A map of annotations that shall be added
                                to the externally available Service.
                              type: object
                            spec:
                              description: A wrapper for the Service spec object.
                              type: object
                              x-kubernetes-preserve-unknown-fields: true
                          type: object
                      type: object
                    memberConfig:
                      description: MemberConfig allows to specify votes, priorities
                        and tags for each of the mongodb process.
                      items:
                        properties:
                          priority:
                            type: string
                          tags:
                            additionalProperties:
                              type: string
                            type: object
                          votes:
                            type: integer
                        type: object
                      type: array
                    members:
                      description: Amount of members for this MongoDB Replica Set
                      type: integer
                    podSpec:
                      properties:
                        persistence:
                          description: Note, that this field is used by MongoDB resources
                            only, let's keep it here for simplicity
                          properties:
                            multiple:
                              properties:
                                data:
                                  properties:
                                    labelSelector:
                                      type: object
                                      x-kubernetes-preserve-unknown-fields: true
                                    storage:
                                      type: string
                                    storageClass:
                                      type: string
                                  type: object
                                journal:
                                  properties:
                                    labelSelector:
                                      type: object
                                      x-kubernetes-preserve-unknown-fields: true
                                    storage:
                                      type: string
                                    storageClass:
                                      type: string
                                  type: object
                                logs:
                                  properties:
                                    labelSelector:
                                      type: object
                                      x-kubernetes-preserve-unknown-fields: true
                                    storage:
                                      type: string
                                    storageClass:
                                      type: string
                                  type: object
                              type: object
                            single:
                              properties:
                                labelSelector:
                                  type: object
                                  x-kubernetes-preserve-unknown-fields: true
                                storage:
                                  type: string
                                storageClass:
                                  type: string
                              type: object
                          type: object
                        podTemplate:
                          type: object
                          x-kubernetes-preserve-unknown-fields: true
                      type: object
                    service:
                      description: this is an optional service, it will get the name
                        "<rsName>-service" in case not provided
                      type: string
                    statefulSet:
                      description: |-
                        StatefulSetConfiguration holds the optional custom StatefulSet
                        that should be merged into the operator created one.
                      properties:
                        metadata:
                          description: StatefulSetMetadataWrapper is a wrapper around
                            Labels and Annotations
                          properties:
                            annotations:
                              additionalProperties:
                                type: string
                              type: object
                            labels:
                              additionalProperties:
                                type: string
                              type: object
                          type: object
                        spec:
                          type: object
                          x-kubernetes-preserve-unknown-fields: true
                      required:
                      - spec
                      type: object
                  required:
                  - members
                  type: object
                type: array
              connectivity:
                properties:
                  replicaSetHorizons:
                    description: |-
                      ReplicaSetHorizons holds list of maps of horizons to be configured in each of MongoDB processes.
                      Horizons map horizon names to the node addresses for each process in the replicaset, e.g.:
                       [
                         {
                           "internal": "my-rs-0.my-internal-domain.com:31843",
                           "external": "my-rs-0.my-external-domain.com:21467"
                         },
                         {
                           "internal": "my-rs-1.my-internal-domain.com:31843",
                           "external": "my-rs-1.my-external-domain.com:21467"
                         },
                         ...
                       ]
                      The key of each item in the map is an arbitrary, user-chosen string that
                      represents the name of the horizon. The value of the item is the host and,
                      optionally, the port that this mongod node will be connected to from.
                    items:
                      additionalProperties:
                        type: string
                      type: object
                    type: array
                type: object
              credentials:
                description: Name of the Secret holding credentials information
                type: string
              duplicateServiceObjects:
                description: |-
                  In few service mesh options for ex: Istio, by default we would need to duplicate the
                  service objects created per pod in all the clusters to enable DNS resolution. Users can
                  however configure their ServiceMesh with DNS proxy(https://istio.io/latest/docs/ops/configuration/traffic-management/dns-proxy/)
                  enabled in which case the operator doesn't need to create the service objects per cluster. This options tells the operator
                  whether it should create the service objects in all the clusters or not. By default, if not specified the operator would create the duplicate svc objects.
                type: boolean
              externalAccess:
                description: ExternalAccessConfiguration provides external access
                  configuration.
                properties:
                  externalDomain:
                    description: An external domain that is used for exposing MongoDB
                      to the outside world.
                    type: string
                  externalService:
                    description: Provides a way to override the default (NodePort)
                      Service
                    properties:
                      annotations:
                        additionalProperties:
                          type: string
                        description: A map of annotations that shall be added to the
                          externally available Service.
                        type: object
                      spec:
                        description: A wrapper for the Service spec object.
                        type: object
                        x-kubernetes-preserve-unknown-fields: true
                    type: object
                type: object
              featureCompatibilityVersion:
                type: string
              logLevel:
                enum:
                - DEBUG
                - INFO
                - WARN
                - ERROR
                - FATAL
                type: string
              opsManager:
                properties:
                  configMapRef:
                    properties:
                      name:
                        type: string
                    type: object
                type: object
              persistent:
                type: boolean
              prometheus:
                description: Prometheus configurations.
                properties:
                  metricsPath:
                    description: Indicates path to the metrics endpoint.
                    pattern: ^\/[a-z0-9]+$
                    type: string
                  passwordSecretRef:
                    description: Name of a Secret containing a HTTP Basic Auth Password.
                    properties:
                      key:
                        description: Key is the key in the secret storing this password.
                          Defaults to "password"
                        type: string
                      name:
                        description: Name is the name of the secret storing this user's
                          password
                        type: string
                    required:
                    - name
                    type: object
                  port:
                    description: Port where metrics endpoint will bind to. Defaults
                      to 9216.
                    type: integer
                  tlsSecretKeyRef:
                    description: |-
                      Name of a Secret (type kubernetes.io/tls) holding the certificates to use in the
                      Prometheus endpoint.
                    properties:
                      key:
                        description: Key is the key in the secret storing this password.
                          Defaults to "password"
                        type: string
                      name:
                        description: Name is the name of the secret storing this user's
                          password
                        type: string
                    required:
                    - name
                    type: object
                  username:
                    description: HTTP Basic Auth Username for metrics endpoint.
                    type: string
                required:
                - passwordSecretRef
                - username
                type: object
              security:
                properties:
                  authentication:
                    description: |-
                      Authentication holds various authentication related settings that affect
                      this MongoDB resource.
                    properties:
                      agents:
                        description: Agents contains authentication configuration
                          properties for the agents
                        properties:
                          automationLdapGroupDN:
                            type: string
                          automationPasswordSecretRef:
                            description: SecretKeySelector selects a key of a Secret.
                            properties:
                              key:
                                description: The key of the secret to select from.  Must
                                  be a valid secret key.
                                type: string
                              name:
                                default: ""
                                description: |-
                                  Name of the referent.
                                  This field is effectively required, but due to backwards compatibility is
                                  allowed to be empty. Instances of this type with an empty value here are
                                  almost certainly wrong.
                                  TODO: Add other useful fields. apiVersion, kind, uid?
                                  More info: https://kubernetes.io/docs/concepts/overview/working-with-objects/names/#names
                                  TODO: Drop `kubebuilder:default` when controller-gen doesn't need it https://github.com/kubernetes-sigs/kubebuilder/issues/3896.
                                type: string
                              optional:
                                description: Specify whether the Secret or its key
                                  must be defined
                                type: boolean
                            required:
                            - key
                            type: object
                            x-kubernetes-map-type: atomic
                          automationUserName:
                            type: string
                          clientCertificateSecretRef:
                            type: object
                            x-kubernetes-preserve-unknown-fields: true
                          mode:
                            description: Mode is the desired Authentication mode that
                              the agents will use
                            type: string
                        required:
                        - mode
                        type: object
                      enabled:
                        type: boolean
                      ignoreUnknownUsers:
                        description: IgnoreUnknownUsers maps to the inverse of auth.authoritativeSet
                        type: boolean
                      internalCluster:
                        type: string
                      ldap:
                        description: LDAP Configuration
                        properties:
                          authzQueryTemplate:
                            type: string
                          bindQueryPasswordSecretRef:
                            properties:
                              name:
                                type: string
                            required:
                            - name
                            type: object
                          bindQueryUser:
                            type: string
                          caConfigMapRef:
                            description: Allows to point at a ConfigMap/key with a
                              CA file to mount on the Pod
                            properties:
                              key:
                                description: The key to select.
                                type: string
                              name:
                                default: ""
                                description: |-
                                  Name of the referent.
                                  This field is effectively required, but due to backwards compatibility is
                                  allowed to be empty. Instances of this type with an empty value here are
                                  almost certainly wrong.
                                  TODO: Add other useful fields. apiVersion, kind, uid?
                                  More info: https://kubernetes.io/docs/concepts/overview/working-with-objects/names/#names
                                  TODO: Drop `kubebuilder:default` when controller-gen doesn't need it https://github.com/kubernetes-sigs/kubebuilder/issues/3896.
                                type: string
                              optional:
                                description: Specify whether the ConfigMap or its
                                  key must be defined
                                type: boolean
                            required:
                            - key
                            type: object
                            x-kubernetes-map-type: atomic
                          servers:
                            items:
                              type: string
                            type: array
                          timeoutMS:
                            type: integer
                          transportSecurity:
                            enum:
                            - tls
                            - none
                            type: string
                          userCacheInvalidationInterval:
                            type: integer
                          userToDNMapping:
                            type: string
                          validateLDAPServerConfig:
                            type: boolean
                        type: object
                      modes:
                        items:
                          enum:
                          - X509
                          - SCRAM
                          - SCRAM-SHA-1
                          - MONGODB-CR
                          - SCRAM-SHA-256
                          - LDAP
                          type: string
                        type: array
                      requireClientTLSAuthentication:
                        description: Clients should present valid TLS certificates
                        type: boolean
                    required:
                    - enabled
                    type: object
                  certsSecretPrefix:
                    type: string
                  roles:
                    items:
                      properties:
                        authenticationRestrictions:
                          items:
                            properties:
                              clientSource:
                                items:
                                  type: string
                                type: array
                              serverAddress:
                                items:
                                  type: string
                                type: array
                            type: object
                          type: array
                        db:
                          type: string
                        privileges:
                          items:
                            properties:
                              actions:
                                items:
                                  type: string
                                type: array
                              resource:
                                properties:
                                  cluster:
                                    type: boolean
                                  collection:
                                    type: string
                                  db:
                                    type: string
                                type: object
                            required:
                            - actions
                            - resource
                            type: object
                          type: array
                        role:
                          type: string
                        roles:
                          items:
                            properties:
                              db:
                                type: string
                              role:
                                type: string
                            required:
                            - db
                            - role
                            type: object
                          type: array
                      required:
                      - db
                      - role
                      type: object
                    type: array
                  tls:
                    properties:
                      additionalCertificateDomains:
                        items:
                          type: string
                        type: array
                      ca:
                        description: |-
                          CA corresponds to a ConfigMap containing an entry for the CA certificate (ca.pem)
                          used to validate the certificates created already.
                        type: string
                      enabled:
                        description: |-
                          DEPRECATED please enable TLS by setting `security.certsSecretPrefix` or `security.tls.secretRef.prefix`.
                          Enables TLS for this resource. This will make the operator try to mount a
                          Secret with a defined name (<resource-name>-cert).
                          This is only used when enabling TLS on a MongoDB resource, and not on the
                          AppDB, where TLS is configured by setting `secretRef.Name`.
                        type: boolean
                    type: object
                type: object
              statefulSet:
                description: |-
                  StatefulSetConfiguration provides the statefulset override for each of the cluster's statefulset
                  if "StatefulSetConfiguration" is specified at cluster level under "clusterSpecList" that takes precedence over
                  the global one
                properties:
                  metadata:
                    description: StatefulSetMetadataWrapper is a wrapper around Labels
                      and Annotations
                    properties:
                      annotations:
                        additionalProperties:
                          type: string
                        type: object
                      labels:
                        additionalProperties:
                          type: string
                        type: object
                    type: object
                  spec:
                    type: object
                    x-kubernetes-preserve-unknown-fields: true
                required:
                - spec
                type: object
              topology:
                description: |-
                  Topology sets the desired cluster topology of MongoDB resources
                  It defaults (if empty or not set) to SingleCluster. If MultiCluster specified,
                  then clusterSpecList field is mandatory and at least one member cluster has to be specified.
                enum:
                - SingleCluster
                - MultiCluster
                type: string
              type:
                enum:
                - Standalone
                - ReplicaSet
                - ShardedCluster
                type: string
              version:
                pattern: ^[0-9]+.[0-9]+.[0-9]+(-.+)?$|^$
                type: string
            required:
            - credentials
            - type
            - version
            type: object
            x-kubernetes-preserve-unknown-fields: true
          status:
            properties:
              backup:
                properties:
                  statusName:
                    type: string
                required:
                - statusName
                type: object
              clusterStatusList:
                description: ClusterStatusList holds a list of clusterStatuses corresponding
                  to each cluster
                properties:
                  clusterStatuses:
                    items:
                      description: |-
                        ClusterStatusItem is the mongodb multi-cluster spec that is specific to a
                        particular Kubernetes cluster, this maps to the statefulset created in each cluster
                      properties:
                        clusterName:
                          description: |-
                            ClusterName is name of the cluster where the MongoDB Statefulset will be scheduled, the
                            name should have a one on one mapping with the service-account created in the central cluster
                            to talk to the workload clusters.
                          type: string
                        lastTransition:
                          type: string
                        members:
                          type: integer
                        message:
                          type: string
                        observedGeneration:
                          format: int64
                          type: integer
                        phase:
                          type: string
                        pvc:
                          items:
                            properties:
                              phase:
                                type: string
                              statefulsetName:
                                type: string
                            required:
                            - phase
                            - statefulsetName
                            type: object
                          type: array
                        resourcesNotReady:
                          items:
                            description: ResourceNotReady describes the dependent
                              resource which is not ready yet
                            properties:
                              errors:
                                items:
                                  properties:
                                    message:
                                      type: string
                                    reason:
                                      type: string
                                  type: object
                                type: array
                              kind:
                                description: ResourceKind specifies a kind of a Kubernetes
                                  resource. Used in status of a Custom Resource
                                type: string
                              message:
                                type: string
                              name:
                                type: string
                            required:
                            - kind
                            - name
                            type: object
                          type: array
                        warnings:
                          items:
                            type: string
                          type: array
                      required:
                      - phase
                      type: object
                    type: array
                type: object
              featureCompatibilityVersion:
                type: string
              lastTransition:
                type: string
              link:
                type: string
              message:
                type: string
              observedGeneration:
                format: int64
                type: integer
              phase:
                type: string
              pvc:
                items:
                  properties:
                    phase:
                      type: string
                    statefulsetName:
                      type: string
                  required:
                  - phase
                  - statefulsetName
                  type: object
                type: array
              resourcesNotReady:
                items:
                  description: ResourceNotReady describes the dependent resource which
                    is not ready yet
                  properties:
                    errors:
                      items:
                        properties:
                          message:
                            type: string
                          reason:
                            type: string
                        type: object
                      type: array
                    kind:
                      description: ResourceKind specifies a kind of a Kubernetes resource.
                        Used in status of a Custom Resource
                      type: string
                    message:
                      type: string
                    name:
                      type: string
                  required:
                  - kind
                  - name
                  type: object
                type: array
              version:
                type: string
              warnings:
                items:
                  type: string
                type: array
            required:
            - phase
            - version
            type: object
        required:
        - spec
        type: object
    served: true
    storage: true
    subresources:
      status: {}
---
apiVersion: apiextensions.k8s.io/v1
kind: CustomResourceDefinition
metadata:
  annotations:
    controller-gen.kubebuilder.io/version: v0.15.0
  name: mongodbusers.mongodb.com
spec:
  group: mongodb.com
  names:
    kind: MongoDBUser
    listKind: MongoDBUserList
    plural: mongodbusers
    shortNames:
    - mdbu
    singular: mongodbuser
  scope: Namespaced
  versions:
  - additionalPrinterColumns:
    - description: The current state of the MongoDB User.
      jsonPath: .status.phase
      name: Phase
      type: string
    - description: The time since the MongoDB User resource was created.
      jsonPath: .metadata.creationTimestamp
      name: Age
      type: date
    name: v1
    schema:
      openAPIV3Schema:
        properties:
          apiVersion:
            description: |-
              APIVersion defines the versioned schema of this representation of an object.
              Servers should convert recognized schemas to the latest internal value, and
              may reject unrecognized values.
              More info: https://git.k8s.io/community/contributors/devel/sig-architecture/api-conventions.md#resources
            type: string
          kind:
            description: |-
              Kind is a string value representing the REST resource this object represents.
              Servers may infer this from the endpoint the client submits requests to.
              Cannot be updated.
              In CamelCase.
              More info: https://git.k8s.io/community/contributors/devel/sig-architecture/api-conventions.md#types-kinds
            type: string
          metadata:
            type: object
          spec:
            properties:
              connectionStringSecretName:
                type: string
              db:
                type: string
              mongodbResourceRef:
                properties:
                  name:
                    type: string
                  namespace:
                    type: string
                required:
                - name
                type: object
              passwordSecretKeyRef:
                description: |-
                  SecretKeyRef is a reference to a value in a given secret in the same
                  namespace. Based on:
                  https://kubernetes.io/docs/reference/generated/kubernetes-api/v1.15/#secretkeyselector-v1-core
                properties:
                  key:
                    type: string
                  name:
                    type: string
                required:
                - name
                type: object
              roles:
                items:
                  properties:
                    db:
                      type: string
                    name:
                      type: string
                  required:
                  - db
                  - name
                  type: object
                type: array
              username:
                type: string
            required:
            - db
            - username
            type: object
          status:
            properties:
              db:
                type: string
              lastTransition:
                type: string
              message:
                type: string
              observedGeneration:
                format: int64
                type: integer
              phase:
                type: string
              project:
                type: string
              pvc:
                items:
                  properties:
                    phase:
                      type: string
                    statefulsetName:
                      type: string
                  required:
                  - phase
                  - statefulsetName
                  type: object
                type: array
              resourcesNotReady:
                items:
                  description: ResourceNotReady describes the dependent resource which
                    is not ready yet
                  properties:
                    errors:
                      items:
                        properties:
                          message:
                            type: string
                          reason:
                            type: string
                        type: object
                      type: array
                    kind:
                      description: ResourceKind specifies a kind of a Kubernetes resource.
                        Used in status of a Custom Resource
                      type: string
                    message:
                      type: string
                    name:
                      type: string
                  required:
                  - kind
                  - name
                  type: object
                type: array
              roles:
                items:
                  properties:
                    db:
                      type: string
                    name:
                      type: string
                  required:
                  - db
                  - name
                  type: object
                type: array
              username:
                type: string
              warnings:
                items:
                  type: string
                type: array
            required:
            - db
            - phase
            - project
            - username
            type: object
        required:
        - spec
        type: object
    served: true
    storage: true
    subresources:
      status: {}
---
apiVersion: apiextensions.k8s.io/v1
kind: CustomResourceDefinition
metadata:
  annotations:
    controller-gen.kubebuilder.io/version: v0.15.0
  name: opsmanagers.mongodb.com
spec:
  group: mongodb.com
  names:
    kind: MongoDBOpsManager
    listKind: MongoDBOpsManagerList
    plural: opsmanagers
    shortNames:
    - om
    singular: opsmanager
  scope: Namespaced
  versions:
  - additionalPrinterColumns:
    - description: The number of replicas of MongoDBOpsManager.
      jsonPath: .spec.replicas
      name: Replicas
      type: integer
    - description: The version of MongoDBOpsManager.
      jsonPath: .spec.version
      name: Version
      type: string
    - description: The current state of the MongoDBOpsManager.
      jsonPath: .status.opsManager.phase
      name: State (OpsManager)
      type: string
    - description: The current state of the MongoDBOpsManager Application Database.
      jsonPath: .status.applicationDatabase.phase
      name: State (AppDB)
      type: string
    - description: The current state of the MongoDBOpsManager Backup Daemon.
      jsonPath: .status.backup.phase
      name: State (Backup)
      type: string
    - description: The time since the MongoDBOpsManager resource was created.
      jsonPath: .metadata.creationTimestamp
      name: Age
      type: date
    - description: Warnings.
      jsonPath: .status.warnings
      name: Warnings
      type: string
    name: v1
    schema:
      openAPIV3Schema:
        description: The MongoDBOpsManager resource allows you to deploy Ops Manager
          within your Kubernetes cluster
        properties:
          apiVersion:
            description: |-
              APIVersion defines the versioned schema of this representation of an object.
              Servers should convert recognized schemas to the latest internal value, and
              may reject unrecognized values.
              More info: https://git.k8s.io/community/contributors/devel/sig-architecture/api-conventions.md#resources
            type: string
          kind:
            description: |-
              Kind is a string value representing the REST resource this object represents.
              Servers may infer this from the endpoint the client submits requests to.
              Cannot be updated.
              In CamelCase.
              More info: https://git.k8s.io/community/contributors/devel/sig-architecture/api-conventions.md#types-kinds
            type: string
          metadata:
            type: object
          spec:
            properties:
              adminCredentials:
                description: |-
                  AdminSecret is the secret for the first admin user to create
                  has the fields: "Username", "Password", "FirstName", "LastName"
                type: string
              applicationDatabase:
                properties:
                  additionalMongodConfig:
                    description: |-
                      AdditionalMongodConfig are additional configurations that can be passed to
                      each data-bearing mongod at runtime. Uses the same structure as the mongod
                      configuration file:
                      https://docs.mongodb.com/manual/reference/configuration-options/
                    type: object
                    x-kubernetes-preserve-unknown-fields: true
                  agent:
                    description: specify configuration like startup flags and automation
                      config settings for the AutomationAgent and MonitoringAgent
                    properties:
                      backupAgent:
                        properties:
                          logRotate:
                            description: LogRotate configures log rotation for the
                              BackupAgent processes
                            properties:
                              sizeThresholdMB:
                                description: |-
                                  Maximum size for an individual log file before rotation.
                                  OM only supports ints
                                type: integer
                              timeThresholdHrs:
                                description: Number of hours after which this MongoDB
                                  Agent rotates the log file.
                                type: integer
                            type: object
                        type: object
                      logLevel:
                        type: string
                      logRotate:
                        description: DEPRECATED please use mongod.logRotate
                        properties:
                          includeAuditLogsWithMongoDBLogs:
                            description: |-
                              set to 'true' to have the Automation Agent rotate the audit files along
                              with mongodb log files
                            type: boolean
                          numTotal:
                            description: maximum number of log files to have total
                            type: integer
                          numUncompressed:
                            description: maximum number of log files to leave uncompressed
                            type: integer
                          percentOfDiskspace:
                            description: |-
                              Maximum percentage of the total disk space these log files should take up.
                              The string needs to be able to be converted to float64
                            type: string
                          sizeThresholdMB:
                            description: |-
                              Maximum size for an individual log file before rotation.
                              The string needs to be able to be converted to float64.
                              Fractional values of MB are supported.
                            type: string
                          timeThresholdHrs:
                            description: maximum hours for an individual log file
                              before rotation
                            type: integer
                        required:
                        - sizeThresholdMB
                        - timeThresholdHrs
                        type: object
                      maxLogFileDurationHours:
                        type: integer
                      mongod:
                        description: AgentLoggingMongodConfig contain settings for
                          the mongodb processes configured by the agent
                        properties:
                          auditlogRotate:
                            description: LogRotate configures audit log rotation for
                              the mongodb processes
                            properties:
                              includeAuditLogsWithMongoDBLogs:
                                description: |-
                                  set to 'true' to have the Automation Agent rotate the audit files along
                                  with mongodb log files
                                type: boolean
                              numTotal:
                                description: maximum number of log files to have total
                                type: integer
                              numUncompressed:
                                description: maximum number of log files to leave
                                  uncompressed
                                type: integer
                              percentOfDiskspace:
                                description: |-
                                  Maximum percentage of the total disk space these log files should take up.
                                  The string needs to be able to be converted to float64
                                type: string
                              sizeThresholdMB:
                                description: |-
                                  Maximum size for an individual log file before rotation.
                                  The string needs to be able to be converted to float64.
                                  Fractional values of MB are supported.
                                type: string
                              timeThresholdHrs:
                                description: maximum hours for an individual log file
                                  before rotation
                                type: integer
                            required:
                            - sizeThresholdMB
                            - timeThresholdHrs
                            type: object
                          logRotate:
                            description: LogRotate configures log rotation for the
                              mongodb processes
                            properties:
                              includeAuditLogsWithMongoDBLogs:
                                description: |-
                                  set to 'true' to have the Automation Agent rotate the audit files along
                                  with mongodb log files
                                type: boolean
                              numTotal:
                                description: maximum number of log files to have total
                                type: integer
                              numUncompressed:
                                description: maximum number of log files to leave
                                  uncompressed
                                type: integer
                              percentOfDiskspace:
                                description: |-
                                  Maximum percentage of the total disk space these log files should take up.
                                  The string needs to be able to be converted to float64
                                type: string
                              sizeThresholdMB:
                                description: |-
                                  Maximum size for an individual log file before rotation.
                                  The string needs to be able to be converted to float64.
                                  Fractional values of MB are supported.
                                type: string
                              timeThresholdHrs:
                                description: maximum hours for an individual log file
                                  before rotation
                                type: integer
                            required:
                            - sizeThresholdMB
                            - timeThresholdHrs
                            type: object
                          systemLog:
                            description: SystemLog configures system log of mongod
                            properties:
                              destination:
                                type: string
                              logAppend:
                                type: boolean
                              path:
                                type: string
                            required:
                            - destination
                            - logAppend
                            - path
                            type: object
                        type: object
                      monitoringAgent:
                        properties:
                          logRotate:
                            description: LogRotate configures log rotation for the
                              BackupAgent processes
                            properties:
                              sizeThresholdMB:
                                description: |-
                                  Maximum size for an individual log file before rotation.
                                  OM only supports ints
                                type: integer
                              timeThresholdHrs:
                                description: Number of hours after which this MongoDB
                                  Agent rotates the log file.
                                type: integer
                            type: object
                        type: object
                      readinessProbe:
                        properties:
                          environmentVariables:
                            additionalProperties:
                              type: string
                            type: object
                        type: object
                      startupOptions:
                        additionalProperties:
                          type: string
                        description: |-
                          StartupParameters can be used to configure the startup parameters with which the agent starts. That also contains
                          log rotation settings as defined here:
                        type: object
                      systemLog:
                        description: DEPRECATED please use mongod.systemLog
                        properties:
                          destination:
                            type: string
                          logAppend:
                            type: boolean
                          path:
                            type: string
                        required:
                        - destination
                        - logAppend
                        - path
                        type: object
                    type: object
                  automationConfig:
                    description: |-
                      AutomationConfigOverride holds any fields that will be merged on top of the Automation Config
                      that the operator creates for the AppDB. Currently only the process.disabled and logRotate field is recognized.
                    properties:
                      processes:
                        items:
                          description: OverrideProcess contains fields that we can
                            override on the AutomationConfig processes.
                          properties:
                            disabled:
                              type: boolean
                            logRotate:
                              description: CrdLogRotate is the crd definition of LogRotate
                                including fields in strings while the agent supports
                                them as float64
                              properties:
                                includeAuditLogsWithMongoDBLogs:
                                  description: |-
                                    set to 'true' to have the Automation Agent rotate the audit files along
                                    with mongodb log files
                                  type: boolean
                                numTotal:
                                  description: maximum number of log files to have
                                    total
                                  type: integer
                                numUncompressed:
                                  description: maximum number of log files to leave
                                    uncompressed
                                  type: integer
                                percentOfDiskspace:
                                  description: |-
                                    Maximum percentage of the total disk space these log files should take up.
                                    The string needs to be able to be converted to float64
                                  type: string
                                sizeThresholdMB:
                                  description: |-
                                    Maximum size for an individual log file before rotation.
                                    The string needs to be able to be converted to float64.
                                    Fractional values of MB are supported.
                                  type: string
                                timeThresholdHrs:
                                  description: maximum hours for an individual log
                                    file before rotation
                                  type: integer
                              required:
                              - sizeThresholdMB
                              - timeThresholdHrs
                              type: object
                            name:
                              type: string
                          required:
                          - disabled
                          - name
                          type: object
                        type: array
                      replicaSet:
                        properties:
                          id:
                            description: |-
                              Id can be used together with additionalMongodConfig.replication.replSetName
                              to manage clusters where replSetName differs from the MongoDBCommunity resource name
                            type: string
                          settings:
                            description: |-
                              MapWrapper is a wrapper for a map to be used by other structs.
                              The CRD generator does not support map[string]interface{}
                              on the top level and hence we need to work around this with
                              a wrapping struct.
                            type: object
                            x-kubernetes-preserve-unknown-fields: true
                        type: object
                    type: object
                  cloudManager:
                    properties:
                      configMapRef:
                        properties:
                          name:
                            type: string
                        type: object
                    type: object
                  clusterDomain:
                    type: string
                  clusterSpecList:
                    items:
                      description: |-
                        ClusterSpecItem is the mongodb multi-cluster spec that is specific to a
                        particular Kubernetes cluster, this maps to the statefulset created in each cluster
                      properties:
                        clusterName:
                          description: |-
                            ClusterName is name of the cluster where the MongoDB Statefulset will be scheduled, the
                            name should have a one on one mapping with the service-account created in the central cluster
                            to talk to the workload clusters.
                          type: string
                        externalAccess:
                          description: ExternalAccessConfiguration provides external
                            access configuration for Multi-Cluster.
                          properties:
                            externalDomain:
                              description: An external domain that is used for exposing
                                MongoDB to the outside world.
                              type: string
                            externalService:
                              description: Provides a way to override the default
                                (NodePort) Service
                              properties:
                                annotations:
                                  additionalProperties:
                                    type: string
                                  description: A map of annotations that shall be
                                    added to the externally available Service.
                                  type: object
                                spec:
                                  description: A wrapper for the Service spec object.
                                  type: object
                                  x-kubernetes-preserve-unknown-fields: true
                              type: object
                          type: object
                        memberConfig:
                          description: MemberConfig allows to specify votes, priorities
                            and tags for each of the mongodb process.
                          items:
                            properties:
                              priority:
                                type: string
                              tags:
                                additionalProperties:
                                  type: string
                                type: object
                              votes:
                                type: integer
                            type: object
                          type: array
                        members:
                          description: Amount of members for this MongoDB Replica
                            Set
                          type: integer
                        podSpec:
                          properties:
                            persistence:
                              description: Note, that this field is used by MongoDB
                                resources only, let's keep it here for simplicity
                              properties:
                                multiple:
                                  properties:
                                    data:
                                      properties:
                                        labelSelector:
                                          type: object
                                          x-kubernetes-preserve-unknown-fields: true
                                        storage:
                                          type: string
                                        storageClass:
                                          type: string
                                      type: object
                                    journal:
                                      properties:
                                        labelSelector:
                                          type: object
                                          x-kubernetes-preserve-unknown-fields: true
                                        storage:
                                          type: string
                                        storageClass:
                                          type: string
                                      type: object
                                    logs:
                                      properties:
                                        labelSelector:
                                          type: object
                                          x-kubernetes-preserve-unknown-fields: true
                                        storage:
                                          type: string
                                        storageClass:
                                          type: string
                                      type: object
                                  type: object
                                single:
                                  properties:
                                    labelSelector:
                                      type: object
                                      x-kubernetes-preserve-unknown-fields: true
                                    storage:
                                      type: string
                                    storageClass:
                                      type: string
                                  type: object
                              type: object
                            podTemplate:
                              type: object
                              x-kubernetes-preserve-unknown-fields: true
                          type: object
                        service:
                          description: this is an optional service, it will get the
                            name "<rsName>-service" in case not provided
                          type: string
                        statefulSet:
                          description: |-
                            StatefulSetConfiguration holds the optional custom StatefulSet
                            that should be merged into the operator created one.
                          properties:
                            metadata:
                              description: StatefulSetMetadataWrapper is a wrapper
                                around Labels and Annotations
                              properties:
                                annotations:
                                  additionalProperties:
                                    type: string
                                  type: object
                                labels:
                                  additionalProperties:
                                    type: string
                                  type: object
                              type: object
                            spec:
                              type: object
                              x-kubernetes-preserve-unknown-fields: true
                          required:
                          - spec
                          type: object
                      required:
                      - members
                      type: object
                    type: array
                  connectivity:
                    properties:
                      replicaSetHorizons:
                        description: |-
                          ReplicaSetHorizons holds list of maps of horizons to be configured in each of MongoDB processes.
                          Horizons map horizon names to the node addresses for each process in the replicaset, e.g.:
                           [
                             {
                               "internal": "my-rs-0.my-internal-domain.com:31843",
                               "external": "my-rs-0.my-external-domain.com:21467"
                             },
                             {
                               "internal": "my-rs-1.my-internal-domain.com:31843",
                               "external": "my-rs-1.my-external-domain.com:21467"
                             },
                             ...
                           ]
                          The key of each item in the map is an arbitrary, user-chosen string that
                          represents the name of the horizon. The value of the item is the host and,
                          optionally, the port that this mongod node will be connected to from.
                        items:
                          additionalProperties:
                            type: string
                          type: object
                        type: array
                    type: object
                  credentials:
                    description: Name of the Secret holding credentials information
                    type: string
                  featureCompatibilityVersion:
                    type: string
                  memberConfig:
                    description: MemberConfig allows to specify votes, priorities
                      and tags for each of the mongodb process.
                    items:
                      properties:
                        priority:
                          type: string
                        tags:
                          additionalProperties:
                            type: string
                          type: object
                        votes:
                          type: integer
                      type: object
                    type: array
                  members:
                    description: Amount of members for this MongoDB Replica Set
                    maximum: 50
                    minimum: 3
                    type: integer
                  monitoringAgent:
                    description: |-
                      Specify configuration like startup flags just for the MonitoringAgent.
                      These take precedence over
                      the flags set in AutomationAgent
                    properties:
                      startupOptions:
                        additionalProperties:
                          type: string
                        description: |-
                          StartupParameters can be used to configure the startup parameters with which the agent starts. That also contains
                          log rotation settings as defined here:
                        type: object
                    required:
                    - startupOptions
                    type: object
                  opsManager:
                    properties:
                      configMapRef:
                        properties:
                          name:
                            type: string
                        type: object
                    type: object
                  passwordSecretKeyRef:
                    description: |-
                      PasswordSecretKeyRef contains a reference to the secret which contains the password
                      for the mongodb-ops-manager SCRAM-SHA user
                    properties:
                      key:
                        type: string
                      name:
                        type: string
                    required:
                    - name
                    type: object
                  podSpec:
                    properties:
                      persistence:
                        description: Note, that this field is used by MongoDB resources
                          only, let's keep it here for simplicity
                        properties:
                          multiple:
                            properties:
                              data:
                                properties:
                                  labelSelector:
                                    type: object
                                    x-kubernetes-preserve-unknown-fields: true
                                  storage:
                                    type: string
                                  storageClass:
                                    type: string
                                type: object
                              journal:
                                properties:
                                  labelSelector:
                                    type: object
                                    x-kubernetes-preserve-unknown-fields: true
                                  storage:
                                    type: string
                                  storageClass:
                                    type: string
                                type: object
                              logs:
                                properties:
                                  labelSelector:
                                    type: object
                                    x-kubernetes-preserve-unknown-fields: true
                                  storage:
                                    type: string
                                  storageClass:
                                    type: string
                                type: object
                            type: object
                          single:
                            properties:
                              labelSelector:
                                type: object
                                x-kubernetes-preserve-unknown-fields: true
                              storage:
                                type: string
                              storageClass:
                                type: string
                            type: object
                        type: object
                      podTemplate:
                        type: object
                        x-kubernetes-preserve-unknown-fields: true
                    type: object
                  prometheus:
                    description: Enables Prometheus integration on the AppDB.
                    properties:
                      metricsPath:
                        description: Indicates path to the metrics endpoint.
                        pattern: ^\/[a-z0-9]+$
                        type: string
                      passwordSecretRef:
                        description: Name of a Secret containing a HTTP Basic Auth
                          Password.
                        properties:
                          key:
                            description: Key is the key in the secret storing this
                              password. Defaults to "password"
                            type: string
                          name:
                            description: Name is the name of the secret storing this
                              user's password
                            type: string
                        required:
                        - name
                        type: object
                      port:
                        description: Port where metrics endpoint will bind to. Defaults
                          to 9216.
                        type: integer
                      tlsSecretKeyRef:
                        description: |-
                          Name of a Secret (type kubernetes.io/tls) holding the certificates to use in the
                          Prometheus endpoint.
                        properties:
                          key:
                            description: Key is the key in the secret storing this
                              password. Defaults to "password"
                            type: string
                          name:
                            description: Name is the name of the secret storing this
                              user's password
                            type: string
                        required:
                        - name
                        type: object
                      username:
                        description: HTTP Basic Auth Username for metrics endpoint.
                        type: string
                    required:
                    - passwordSecretRef
                    - username
                    type: object
                  security:
                    properties:
                      authentication:
                        description: |-
                          Authentication holds various authentication related settings that affect
                          this MongoDB resource.
                        properties:
                          agents:
                            description: Agents contains authentication configuration
                              properties for the agents
                            properties:
                              automationLdapGroupDN:
                                type: string
                              automationPasswordSecretRef:
                                description: SecretKeySelector selects a key of a
                                  Secret.
                                properties:
                                  key:
                                    description: The key of the secret to select from.  Must
                                      be a valid secret key.
                                    type: string
                                  name:
                                    default: ""
                                    description: |-
                                      Name of the referent.
                                      This field is effectively required, but due to backwards compatibility is
                                      allowed to be empty. Instances of this type with an empty value here are
                                      almost certainly wrong.
                                      TODO: Add other useful fields. apiVersion, kind, uid?
                                      More info: https://kubernetes.io/docs/concepts/overview/working-with-objects/names/#names
                                      TODO: Drop `kubebuilder:default` when controller-gen doesn't need it https://github.com/kubernetes-sigs/kubebuilder/issues/3896.
                                    type: string
                                  optional:
                                    description: Specify whether the Secret or its
                                      key must be defined
                                    type: boolean
                                required:
                                - key
                                type: object
                                x-kubernetes-map-type: atomic
                              automationUserName:
                                type: string
                              clientCertificateSecretRef:
                                type: object
                                x-kubernetes-preserve-unknown-fields: true
                              mode:
                                description: Mode is the desired Authentication mode
                                  that the agents will use
                                type: string
                            required:
                            - mode
                            type: object
                          enabled:
                            type: boolean
                          ignoreUnknownUsers:
                            description: IgnoreUnknownUsers maps to the inverse of
                              auth.authoritativeSet
                            type: boolean
                          internalCluster:
                            type: string
                          ldap:
                            description: LDAP Configuration
                            properties:
                              authzQueryTemplate:
                                type: string
                              bindQueryPasswordSecretRef:
                                properties:
                                  name:
                                    type: string
                                required:
                                - name
                                type: object
                              bindQueryUser:
                                type: string
                              caConfigMapRef:
                                description: Allows to point at a ConfigMap/key with
                                  a CA file to mount on the Pod
                                properties:
                                  key:
                                    description: The key to select.
                                    type: string
                                  name:
                                    default: ""
                                    description: |-
                                      Name of the referent.
                                      This field is effectively required, but due to backwards compatibility is
                                      allowed to be empty. Instances of this type with an empty value here are
                                      almost certainly wrong.
                                      TODO: Add other useful fields. apiVersion, kind, uid?
                                      More info: https://kubernetes.io/docs/concepts/overview/working-with-objects/names/#names
                                      TODO: Drop `kubebuilder:default` when controller-gen doesn't need it https://github.com/kubernetes-sigs/kubebuilder/issues/3896.
                                    type: string
                                  optional:
                                    description: Specify whether the ConfigMap or
                                      its key must be defined
                                    type: boolean
                                required:
                                - key
                                type: object
                                x-kubernetes-map-type: atomic
                              servers:
                                items:
                                  type: string
                                type: array
                              timeoutMS:
                                type: integer
                              transportSecurity:
                                enum:
                                - tls
                                - none
                                type: string
                              userCacheInvalidationInterval:
                                type: integer
                              userToDNMapping:
                                type: string
                              validateLDAPServerConfig:
                                type: boolean
                            type: object
                          modes:
                            items:
                              enum:
                              - X509
                              - SCRAM
                              - SCRAM-SHA-1
                              - MONGODB-CR
                              - SCRAM-SHA-256
                              - LDAP
                              type: string
                            type: array
                          requireClientTLSAuthentication:
                            description: Clients should present valid TLS certificates
                            type: boolean
                        required:
                        - enabled
                        type: object
                      certsSecretPrefix:
                        type: string
                      roles:
                        items:
                          properties:
                            authenticationRestrictions:
                              items:
                                properties:
                                  clientSource:
                                    items:
                                      type: string
                                    type: array
                                  serverAddress:
                                    items:
                                      type: string
                                    type: array
                                type: object
                              type: array
                            db:
                              type: string
                            privileges:
                              items:
                                properties:
                                  actions:
                                    items:
                                      type: string
                                    type: array
                                  resource:
                                    properties:
                                      cluster:
                                        type: boolean
                                      collection:
                                        type: string
                                      db:
                                        type: string
                                    type: object
                                required:
                                - actions
                                - resource
                                type: object
                              type: array
                            role:
                              type: string
                            roles:
                              items:
                                properties:
                                  db:
                                    type: string
                                  role:
                                    type: string
                                required:
                                - db
                                - role
                                type: object
                              type: array
                          required:
                          - db
                          - role
                          type: object
                        type: array
                      tls:
                        properties:
                          additionalCertificateDomains:
                            items:
                              type: string
                            type: array
                          ca:
                            description: |-
                              CA corresponds to a ConfigMap containing an entry for the CA certificate (ca.pem)
                              used to validate the certificates created already.
                            type: string
                          enabled:
                            description: |-
                              DEPRECATED please enable TLS by setting `security.certsSecretPrefix` or `security.tls.secretRef.prefix`.
                              Enables TLS for this resource. This will make the operator try to mount a
                              Secret with a defined name (<resource-name>-cert).
                              This is only used when enabling TLS on a MongoDB resource, and not on the
                              AppDB, where TLS is configured by setting `secretRef.Name`.
                            type: boolean
                        type: object
                    type: object
                  service:
                    description: this is an optional service, it will get the name
                      "<rsName>-svc" in case not provided
                    type: string
                  topology:
                    enum:
                    - SingleCluster
                    - MultiCluster
                    type: string
                  type:
                    enum:
                    - Standalone
                    - ReplicaSet
                    - ShardedCluster
                    type: string
                  version:
                    pattern: ^[0-9]+.[0-9]+.[0-9]+(-.+)?$|^$
                    type: string
                required:
                - version
                type: object
              backup:
                description: Backup
                properties:
                  assignmentLabels:
                    description: Assignment Labels set in the Ops Manager
                    items:
                      type: string
                    type: array
                  blockStores:
                    items:
                      description: |-
                        DataStoreConfig is the description of the config used to reference to database. Reused by Oplog and Block stores
                        Optionally references the user if the Mongodb is configured with authentication
                      properties:
                        assignmentLabels:
                          description: Assignment Labels set in the Ops Manager
                          items:
                            type: string
                          type: array
                        mongodbResourceRef:
                          properties:
                            name:
                              type: string
                            namespace:
                              type: string
                          required:
                          - name
                          type: object
                        mongodbUserRef:
                          properties:
                            name:
                              type: string
                          required:
                          - name
                          type: object
                        name:
                          type: string
                      required:
                      - mongodbResourceRef
                      - name
                      type: object
                    type: array
                  enabled:
                    description: Enabled indicates if Backups will be enabled for
                      this Ops Manager.
                    type: boolean
                  encryption:
                    description: Encryption settings
                    properties:
                      kmip:
                        description: Kmip corresponds to the KMIP configuration assigned
                          to the Ops Manager Project's configuration.
                        properties:
                          server:
                            description: KMIP Server configuration
                            properties:
                              ca:
                                description: |-
                                  CA corresponds to a ConfigMap containing an entry for the CA certificate (ca.pem)
                                  used for KMIP authentication
                                type: string
                              url:
                                description: |-
                                  KMIP Server url in the following format: hostname:port
                                  Valid examples are:
                                    10.10.10.3:5696
                                    my-kmip-server.mycorp.com:5696
                                    kmip-svc.svc.cluster.local:5696
                                pattern: '[^\:]+:[0-9]{0,5}'
                                type: string
                            required:
                            - ca
                            - url
                            type: object
                        required:
                        - server
                        type: object
                    type: object
                  externalServiceEnabled:
                    type: boolean
                  fileSystemStores:
                    items:
                      properties:
                        name:
                          type: string
                      required:
                      - name
                      type: object
                    type: array
                  headDB:
                    description: HeadDB specifies configuration options for the HeadDB
                    properties:
                      labelSelector:
                        type: object
                        x-kubernetes-preserve-unknown-fields: true
                      storage:
                        type: string
                      storageClass:
                        type: string
                    type: object
                  jvmParameters:
                    items:
                      type: string
                    type: array
                  logging:
                    properties:
                      LogBackAccessRef:
                        description: LogBackAccessRef points at a ConfigMap/key with
                          the logback access configuration file to mount on the Pod
                        properties:
                          name:
                            type: string
                        type: object
                      LogBackRef:
                        description: LogBackRef points at a ConfigMap/key with the
                          logback configuration file to mount on the Pod
                        properties:
                          name:
                            type: string
                        type: object
                    type: object
                  members:
                    description: Members indicate the number of backup daemon pods
                      to create.
                    minimum: 1
                    type: integer
                  opLogStores:
                    description: OplogStoreConfigs describes the list of oplog store
                      configs used for backup
                    items:
                      description: |-
                        DataStoreConfig is the description of the config used to reference to database. Reused by Oplog and Block stores
                        Optionally references the user if the Mongodb is configured with authentication
                      properties:
                        assignmentLabels:
                          description: Assignment Labels set in the Ops Manager
                          items:
                            type: string
                          type: array
                        mongodbResourceRef:
                          properties:
                            name:
                              type: string
                            namespace:
                              type: string
                          required:
                          - name
                          type: object
                        mongodbUserRef:
                          properties:
                            name:
                              type: string
                          required:
                          - name
                          type: object
                        name:
                          type: string
                      required:
                      - mongodbResourceRef
                      - name
                      type: object
                    type: array
                  queryableBackupSecretRef:
                    description: |-
                      QueryableBackupSecretRef references the secret which contains the pem file which is used
                      for queryable backup. This will be mounted into the Ops Manager pod.
                    properties:
                      name:
                        type: string
                    required:
                    - name
                    type: object
                  s3OpLogStores:
                    description: S3OplogStoreConfigs describes the list of s3 oplog
                      store configs used for backup.
                    items:
                      properties:
                        assignmentLabels:
                          description: Assignment Labels set in the Ops Manager
                          items:
                            type: string
                          type: array
                        customCertificate:
                          description: |-
                            Set this to "true" to use the appDBCa as a CA to access S3.
                            Deprecated: This has been replaced by CustomCertificateSecretRefs,
                            In the future all custom certificates, which includes the appDBCa
                            for s3Config should be configured in CustomCertificateSecretRefs instead.
                          type: boolean
                        customCertificateSecretRefs:
                          description: |-
                            CustomCertificateSecretRefs is a list of valid Certificate Authority certificate secrets
                            that apply to the associated S3 bucket.
                          items:
                            description: SecretKeySelector selects a key of a Secret.
                            properties:
                              key:
                                description: The key of the secret to select from.  Must
                                  be a valid secret key.
                                type: string
                              name:
                                default: ""
                                description: |-
                                  Name of the referent.
                                  This field is effectively required, but due to backwards compatibility is
                                  allowed to be empty. Instances of this type with an empty value here are
                                  almost certainly wrong.
                                  TODO: Add other useful fields. apiVersion, kind, uid?
                                  More info: https://kubernetes.io/docs/concepts/overview/working-with-objects/names/#names
                                  TODO: Drop `kubebuilder:default` when controller-gen doesn't need it https://github.com/kubernetes-sigs/kubebuilder/issues/3896.
                                type: string
                              optional:
                                description: Specify whether the Secret or its key
                                  must be defined
                                type: boolean
                            required:
                            - key
                            type: object
                            x-kubernetes-map-type: atomic
                          type: array
                        irsaEnabled:
                          description: |-
                            This is only set to "true" when a user is running in EKS and is using AWS IRSA to configure
                            S3 snapshot store. For more details refer this: https://aws.amazon.com/blogs/opensource/introducing-fine-grained-iam-roles-service-accounts/
                          type: boolean
                        mongodbResourceRef:
                          properties:
                            name:
                              type: string
                            namespace:
                              type: string
                          required:
                          - name
                          type: object
                        mongodbUserRef:
                          properties:
                            name:
                              type: string
                          required:
                          - name
                          type: object
                        name:
                          type: string
                        pathStyleAccessEnabled:
                          type: boolean
                        s3BucketEndpoint:
                          type: string
                        s3BucketName:
                          type: string
                        s3RegionOverride:
                          type: string
                        s3SecretRef:
                          properties:
                            name:
                              type: string
                          required:
                          - name
                          type: object
                      required:
                      - name
                      - pathStyleAccessEnabled
                      - s3BucketEndpoint
                      - s3BucketName
                      - s3SecretRef
                      type: object
                    type: array
                  s3Stores:
                    items:
                      properties:
                        assignmentLabels:
                          description: Assignment Labels set in the Ops Manager
                          items:
                            type: string
                          type: array
                        customCertificate:
                          description: |-
                            Set this to "true" to use the appDBCa as a CA to access S3.
                            Deprecated: This has been replaced by CustomCertificateSecretRefs,
                            In the future all custom certificates, which includes the appDBCa
                            for s3Config should be configured in CustomCertificateSecretRefs instead.
                          type: boolean
                        customCertificateSecretRefs:
                          description: |-
                            CustomCertificateSecretRefs is a list of valid Certificate Authority certificate secrets
                            that apply to the associated S3 bucket.
                          items:
                            description: SecretKeySelector selects a key of a Secret.
                            properties:
                              key:
                                description: The key of the secret to select from.  Must
                                  be a valid secret key.
                                type: string
                              name:
                                default: ""
                                description: |-
                                  Name of the referent.
                                  This field is effectively required, but due to backwards compatibility is
                                  allowed to be empty. Instances of this type with an empty value here are
                                  almost certainly wrong.
                                  TODO: Add other useful fields. apiVersion, kind, uid?
                                  More info: https://kubernetes.io/docs/concepts/overview/working-with-objects/names/#names
                                  TODO: Drop `kubebuilder:default` when controller-gen doesn't need it https://github.com/kubernetes-sigs/kubebuilder/issues/3896.
                                type: string
                              optional:
                                description: Specify whether the Secret or its key
                                  must be defined
                                type: boolean
                            required:
                            - key
                            type: object
                            x-kubernetes-map-type: atomic
                          type: array
                        irsaEnabled:
                          description: |-
                            This is only set to "true" when a user is running in EKS and is using AWS IRSA to configure
                            S3 snapshot store. For more details refer this: https://aws.amazon.com/blogs/opensource/introducing-fine-grained-iam-roles-service-accounts/
                          type: boolean
                        mongodbResourceRef:
                          properties:
                            name:
                              type: string
                            namespace:
                              type: string
                          required:
                          - name
                          type: object
                        mongodbUserRef:
                          properties:
                            name:
                              type: string
                          required:
                          - name
                          type: object
                        name:
                          type: string
                        pathStyleAccessEnabled:
                          type: boolean
                        s3BucketEndpoint:
                          type: string
                        s3BucketName:
                          type: string
                        s3RegionOverride:
                          type: string
                        s3SecretRef:
                          properties:
                            name:
                              type: string
                          required:
                          - name
                          type: object
                      required:
                      - name
                      - pathStyleAccessEnabled
                      - s3BucketEndpoint
                      - s3BucketName
                      - s3SecretRef
                      type: object
                    type: array
                  statefulSet:
                    description: |-
                      StatefulSetConfiguration holds the optional custom StatefulSet
                      that should be merged into the operator created one.
                    properties:
                      metadata:
                        description: StatefulSetMetadataWrapper is a wrapper around
                          Labels and Annotations
                        properties:
                          annotations:
                            additionalProperties:
                              type: string
                            type: object
                          labels:
                            additionalProperties:
                              type: string
                            type: object
                        type: object
                      spec:
                        type: object
                        x-kubernetes-preserve-unknown-fields: true
                    required:
                    - spec
                    type: object
                required:
                - enabled
                type: object
              clusterDomain:
                format: hostname
                type: string
              clusterName:
                description: |-
                  Deprecated: This has been replaced by the ClusterDomain which should be
                  used instead
                format: hostname
                type: string
              clusterSpecList:
                items:
                  description: ClusterSpecOMItem defines members cluster details for
                    Ops Manager multi-cluster deployment.
                  properties:
                    backup:
                      description: |-
                        Backup contains settings to override from top-level `spec.backup` for this member cluster.
                        If the value is not set here, then the value is taken from `spec.backup`.
                      properties:
                        assignmentLabels:
                          description: Assignment Labels set in the Ops Manager
                          items:
                            type: string
                          type: array
                        headDB:
                          description: HeadDB specifies configuration options for
                            the HeadDB
                          properties:
                            labelSelector:
                              type: object
                              x-kubernetes-preserve-unknown-fields: true
                            storage:
                              type: string
                            storageClass:
                              type: string
                          type: object
                        jvmParameters:
                          items:
                            type: string
                          type: array
                        members:
                          description: Members indicate the number of backup daemon
                            pods to create.
                          minimum: 0
                          type: integer
                        statefulSet:
                          description: StatefulSetConfiguration specified optional
                            overrides for backup datemon statefulset.
                          properties:
                            metadata:
                              description: StatefulSetMetadataWrapper is a wrapper
                                around Labels and Annotations
                              properties:
                                annotations:
                                  additionalProperties:
                                    type: string
                                  type: object
                                labels:
                                  additionalProperties:
                                    type: string
                                  type: object
                              type: object
                            spec:
                              type: object
                              x-kubernetes-preserve-unknown-fields: true
                          required:
                          - spec
                          type: object
                      type: object
                    clusterDomain:
                      description: Cluster domain to override the default *.svc.cluster.local
                        if the default cluster domain has been changed on a cluster
                        level.
                      format: hostname
                      type: string
                    clusterName:
                      description: |-
                        ClusterName is name of the cluster where the Ops Manager Statefulset will be scheduled.
                        The operator is using ClusterName to find API credentials in `mongodb-enterprise-operator-member-list` config map to use for this member cluster.
                        If the credentials are not found, then the member cluster is considered unreachable and ignored in the reconcile process.
                      type: string
                    configuration:
                      additionalProperties:
                        type: string
                      description: |-
                        The configuration properties passed to Ops Manager and Backup Daemon in this cluster.
                        If specified (not empty) then this field overrides `spec.configuration` field entirely.
                        If not specified, then `spec.configuration` field is used for the Ops Manager and Backup Daemon instances in this cluster.
                      type: object
                    externalConnectivity:
                      description: |-
                        MongoDBOpsManagerExternalConnectivity if sets allows for the creation of a Service for
                        accessing Ops Manager instances in this member cluster from outside the Kubernetes cluster.
                        If specified (even if provided empty) then this field overrides `spec.externalConnectivity` field entirely.
                        If not specified, then `spec.externalConnectivity` field is used for the Ops Manager and Backup Daemon instances in this cluster.
                      properties:
                        annotations:
                          additionalProperties:
                            type: string
                          description: Annotations is a list of annotations to be
                            directly passed to the Service object.
                          type: object
                        clusterIP:
                          description: ClusterIP IP that will be assigned to this
                            Service when creating a ClusterIP type Service
                          type: string
                        externalTrafficPolicy:
                          description: |-
                            ExternalTrafficPolicy mechanism to preserve the client source IP.
                            Only supported on GCE and Google Kubernetes Engine.
                          enum:
                          - Cluster
                          - Local
                          type: string
                        loadBalancerIP:
                          description: LoadBalancerIP IP that will be assigned to
                            this LoadBalancer.
                          type: string
                        port:
                          description: Port in which this `Service` will listen to,
                            this applies to `NodePort`.
                          format: int32
                          type: integer
                        type:
                          description: Type of the `Service` to be created.
                          enum:
                          - LoadBalancer
                          - NodePort
                          - ClusterIP
                          type: string
                      required:
                      - type
                      type: object
                    jvmParameters:
                      description: |-
                        JVM parameters to pass to Ops Manager and Backup Daemon instances in this member cluster.
                        If specified (not empty) then this field overrides `spec.jvmParameters` field entirely.
                        If not specified, then `spec.jvmParameters` field is used for the Ops Manager and Backup Daemon instances in this cluster.
                      items:
                        type: string
                      type: array
                    members:
                      description: Number of Ops Manager instances in this member
                        cluster.
                      type: integer
                    statefulSet:
                      description: |-
                        Configure custom StatefulSet configuration to override in Ops Manager's statefulset in this member cluster.
                        If specified (even if provided empty) then this field overrides `spec.externalConnectivity` field entirely.
                        If not specified, then `spec.externalConnectivity` field is used for the Ops Manager and Backup Daemon instances in this cluster.
                      properties:
                        metadata:
                          description: StatefulSetMetadataWrapper is a wrapper around
                            Labels and Annotations
                          properties:
                            annotations:
                              additionalProperties:
                                type: string
                              type: object
                            labels:
                              additionalProperties:
                                type: string
                              type: object
                          type: object
                        spec:
                          type: object
                          x-kubernetes-preserve-unknown-fields: true
                      required:
                      - spec
                      type: object
                  required:
                  - members
                  type: object
                type: array
              configuration:
                additionalProperties:
                  type: string
                description: The configuration properties passed to Ops Manager/Backup
                  Daemon
                type: object
              externalConnectivity:
                description: |-
                  MongoDBOpsManagerExternalConnectivity if sets allows for the creation of a Service for
                  accessing this Ops Manager resource from outside the Kubernetes cluster.
                properties:
                  annotations:
                    additionalProperties:
                      type: string
                    description: Annotations is a list of annotations to be directly
                      passed to the Service object.
                    type: object
                  clusterIP:
                    description: ClusterIP IP that will be assigned to this Service
                      when creating a ClusterIP type Service
                    type: string
                  externalTrafficPolicy:
                    description: |-
                      ExternalTrafficPolicy mechanism to preserve the client source IP.
                      Only supported on GCE and Google Kubernetes Engine.
                    enum:
                    - Cluster
                    - Local
                    type: string
                  loadBalancerIP:
                    description: LoadBalancerIP IP that will be assigned to this LoadBalancer.
                    type: string
                  port:
                    description: Port in which this `Service` will listen to, this
                      applies to `NodePort`.
                    format: int32
                    type: integer
                  type:
                    description: Type of the `Service` to be created.
                    enum:
                    - LoadBalancer
                    - NodePort
                    - ClusterIP
                    type: string
                required:
                - type
                type: object
              internalConnectivity:
                description: |-
                  InternalConnectivity if set allows for overriding the settings of the default service
                  used for internal connectivity to the OpsManager servers.
                properties:
                  annotations:
                    additionalProperties:
                      type: string
                    description: Annotations is a list of annotations to be directly
                      passed to the Service object.
                    type: object
                  clusterIP:
                    description: ClusterIP IP that will be assigned to this Service
                      when creating a ClusterIP type Service
                    type: string
                  externalTrafficPolicy:
                    description: |-
                      ExternalTrafficPolicy mechanism to preserve the client source IP.
                      Only supported on GCE and Google Kubernetes Engine.
                    enum:
                    - Cluster
                    - Local
                    type: string
                  loadBalancerIP:
                    description: LoadBalancerIP IP that will be assigned to this LoadBalancer.
                    type: string
                  port:
                    description: Port in which this `Service` will listen to, this
                      applies to `NodePort`.
                    format: int32
                    type: integer
                  type:
                    description: Type of the `Service` to be created.
                    enum:
                    - LoadBalancer
                    - NodePort
                    - ClusterIP
                    type: string
                required:
                - type
                type: object
              jvmParameters:
                description: Custom JVM parameters passed to the Ops Manager JVM
                items:
                  type: string
                type: array
              logging:
                properties:
                  LogBackAccessRef:
                    description: LogBackAccessRef points at a ConfigMap/key with the
                      logback access configuration file to mount on the Pod
                    properties:
                      name:
                        type: string
                    type: object
                  LogBackRef:
                    description: LogBackRef points at a ConfigMap/key with the logback
                      configuration file to mount on the Pod
                    properties:
                      name:
                        type: string
                    type: object
                type: object
              opsManagerURL:
                description: |-
                  OpsManagerURL specified the URL with which the operator and AppDB monitoring agent should access Ops Manager instance (or instances).
                  When not set, the operator is using FQDN of Ops Manager's headless service `{name}-svc.{namespace}.svc.cluster.local` to connect to the instance. If that URL cannot be used, then URL in this field should be provided for the operator to connect to Ops Manager instances.
                  It defaults (and if not set) to SingleCluster. If MultiCluster specified,
                  then clusterSpecList field is mandatory and at least one member cluster has to be specified.
                type: string
              replicas:
                minimum: 1
                type: integer
              security:
                description: Configure HTTPS.
                properties:
                  certsSecretPrefix:
                    type: string
                  tls:
                    properties:
                      ca:
                        type: string
                      secretRef:
                        properties:
                          name:
                            type: string
                        required:
                        - name
                        type: object
                    type: object
                type: object
              statefulSet:
                description: Configure custom StatefulSet configuration
                properties:
                  metadata:
                    description: StatefulSetMetadataWrapper is a wrapper around Labels
                      and Annotations
                    properties:
                      annotations:
                        additionalProperties:
                          type: string
                        type: object
                      labels:
                        additionalProperties:
                          type: string
                        type: object
                    type: object
                  spec:
                    type: object
                    x-kubernetes-preserve-unknown-fields: true
                required:
                - spec
                type: object
              topology:
                description: |-
                  Topology sets the desired cluster topology of Ops Manager deployment.
                  It defaults (and if not set) to SingleCluster. If MultiCluster specified,
                  then clusterSpecList field is mandatory and at least one member cluster has to be specified.
                enum:
                - SingleCluster
                - MultiCluster
                type: string
              version:
                type: string
            required:
            - applicationDatabase
            - version
            type: object
          status:
            properties:
              applicationDatabase:
                properties:
                  backup:
                    properties:
                      statusName:
                        type: string
                    required:
                    - statusName
                    type: object
                  clusterStatusList:
                    items:
                      properties:
                        clusterName:
                          type: string
                        members:
                          type: integer
                      type: object
                    type: array
                  configServerCount:
                    type: integer
                  featureCompatibilityVersion:
                    type: string
                  lastTransition:
                    type: string
                  link:
                    type: string
                  members:
                    type: integer
                  message:
                    type: string
                  mongodsPerShardCount:
                    type: integer
                  mongosCount:
                    type: integer
                  observedGeneration:
                    format: int64
                    type: integer
                  phase:
                    type: string
                  pvc:
                    items:
                      properties:
                        phase:
                          type: string
                        statefulsetName:
                          type: string
<<<<<<< HEAD
                      required:
                      - phase
                      - statefulsetName
=======
                        s3SecretRef:
                          description: |-
                            S3SecretRef is the secret that contains the AWS credentials used to access S3
                            It is optional because the credentials can be provided via AWS IRSA
                          properties:
                            name:
                              type: string
                          required:
                          - name
                          type: object
                      required:
                      - name
                      - pathStyleAccessEnabled
                      - s3BucketEndpoint
                      - s3BucketName
>>>>>>> 803e901a
                      type: object
                    type: array
                  resourcesNotReady:
                    items:
                      description: ResourceNotReady describes the dependent resource
                        which is not ready yet
                      properties:
                        errors:
                          items:
                            properties:
                              message:
                                type: string
                              reason:
                                type: string
                            type: object
                          type: array
                        kind:
                          description: ResourceKind specifies a kind of a Kubernetes
                            resource. Used in status of a Custom Resource
                          type: string
                        message:
                          type: string
                        name:
                          type: string
<<<<<<< HEAD
=======
                        s3SecretRef:
                          description: |-
                            S3SecretRef is the secret that contains the AWS credentials used to access S3
                            It is optional because the credentials can be provided via AWS IRSA
                          properties:
                            name:
                              type: string
                          required:
                          - name
                          type: object
>>>>>>> 803e901a
                      required:
                      - kind
                      - name
<<<<<<< HEAD
=======
                      - pathStyleAccessEnabled
                      - s3BucketEndpoint
                      - s3BucketName
>>>>>>> 803e901a
                      type: object
                    type: array
                  shardCount:
                    type: integer
                  sizeStatusInClusters:
                    description: MongodbShardedSizeStatusInClusters describes the
                      number and sizes of replica sets members deployed across member
                      clusters
                    properties:
                      configServerMongodsInClusters:
                        additionalProperties:
                          type: integer
                        type: object
                      mongosCountInClusters:
                        additionalProperties:
                          type: integer
                        type: object
                      shardMongodsInClusters:
                        additionalProperties:
                          type: integer
                        type: object
                      shardOverridesInClusters:
                        additionalProperties:
                          additionalProperties:
                            type: integer
                          type: object
                        type: object
                    type: object
                  version:
                    type: string
                  warnings:
                    items:
                      type: string
                    type: array
                required:
                - phase
                - version
                type: object
              backup:
                properties:
                  clusterStatusList:
                    items:
                      properties:
                        clusterName:
                          type: string
                        replicas:
                          type: integer
                      type: object
                    type: array
                  lastTransition:
                    type: string
                  message:
                    type: string
                  observedGeneration:
                    format: int64
                    type: integer
                  phase:
                    type: string
                  pvc:
                    items:
                      properties:
                        phase:
                          type: string
                        statefulsetName:
                          type: string
                      required:
                      - phase
                      - statefulsetName
                      type: object
                    type: array
                  resourcesNotReady:
                    items:
                      description: ResourceNotReady describes the dependent resource
                        which is not ready yet
                      properties:
                        errors:
                          items:
                            properties:
                              message:
                                type: string
                              reason:
                                type: string
                            type: object
                          type: array
                        kind:
                          description: ResourceKind specifies a kind of a Kubernetes
                            resource. Used in status of a Custom Resource
                          type: string
                        message:
                          type: string
                        name:
                          type: string
                      required:
                      - kind
                      - name
                      type: object
                    type: array
                  version:
                    type: string
                  warnings:
                    items:
                      type: string
                    type: array
                required:
                - phase
                type: object
              opsManager:
                properties:
                  clusterStatusList:
                    items:
                      properties:
                        clusterName:
                          type: string
                        replicas:
                          type: integer
                      type: object
                    type: array
                  lastTransition:
                    type: string
                  message:
                    type: string
                  observedGeneration:
                    format: int64
                    type: integer
                  phase:
                    type: string
                  pvc:
                    items:
                      properties:
                        phase:
                          type: string
                        statefulsetName:
                          type: string
                      required:
                      - phase
                      - statefulsetName
                      type: object
                    type: array
                  replicas:
                    type: integer
                  resourcesNotReady:
                    items:
                      description: ResourceNotReady describes the dependent resource
                        which is not ready yet
                      properties:
                        errors:
                          items:
                            properties:
                              message:
                                type: string
                              reason:
                                type: string
                            type: object
                          type: array
                        kind:
                          description: ResourceKind specifies a kind of a Kubernetes
                            resource. Used in status of a Custom Resource
                          type: string
                        message:
                          type: string
                        name:
                          type: string
                      required:
                      - kind
                      - name
                      type: object
                    type: array
                  url:
                    type: string
                  version:
                    type: string
                  warnings:
                    items:
                      type: string
                    type: array
                required:
                - phase
                type: object
            type: object
        required:
        - spec
        type: object
    served: true
    storage: true
    subresources:
      status: {}
---
apiVersion: apiextensions.k8s.io/v1
kind: CustomResourceDefinition
metadata:
  annotations:
    controller-gen.kubebuilder.io/version: v0.15.0
    service.binding: path={.metadata.name}-{.spec.users[0].db}-{.spec.users[0].name},objectType=Secret
    service.binding/connectionString: path={.metadata.name}-{.spec.users[0].db}-{.spec.users[0].name},objectType=Secret,sourceKey=connectionString.standardSrv
    service.binding/password: path={.metadata.name}-{.spec.users[0].db}-{.spec.users[0].name},objectType=Secret,sourceKey=password
    service.binding/provider: community
    service.binding/type: mongodb
    service.binding/username: path={.metadata.name}-{.spec.users[0].db}-{.spec.users[0].name},objectType=Secret,sourceKey=username
  name: mongodbcommunity.mongodbcommunity.mongodb.com
spec:
  group: mongodbcommunity.mongodb.com
  names:
    kind: MongoDBCommunity
    listKind: MongoDBCommunityList
    plural: mongodbcommunity
    shortNames:
    - mdbc
    singular: mongodbcommunity
  scope: Namespaced
  versions:
  - additionalPrinterColumns:
    - description: Current state of the MongoDB deployment
      jsonPath: .status.phase
      name: Phase
      type: string
    - description: Version of MongoDB server
      jsonPath: .status.version
      name: Version
      type: string
    name: v1
    schema:
      openAPIV3Schema:
        description: MongoDBCommunity is the Schema for the mongodbs API
        properties:
          apiVersion:
            description: |-
              APIVersion defines the versioned schema of this representation of an object.
              Servers should convert recognized schemas to the latest internal value, and
              may reject unrecognized values.
              More info: https://git.k8s.io/community/contributors/devel/sig-architecture/api-conventions.md#resources
            type: string
          kind:
            description: |-
              Kind is a string value representing the REST resource this object represents.
              Servers may infer this from the endpoint the client submits requests to.
              Cannot be updated.
              In CamelCase.
              More info: https://git.k8s.io/community/contributors/devel/sig-architecture/api-conventions.md#types-kinds
            type: string
          metadata:
            type: object
          spec:
            description: MongoDBCommunitySpec defines the desired state of MongoDB
            properties:
              additionalConnectionStringConfig:
                description: Additional options to be appended to the connection string.
                  These options apply to the entire resource and to each user.
                nullable: true
                type: object
                x-kubernetes-preserve-unknown-fields: true
              additionalMongodConfig:
                description: |-
                  AdditionalMongodConfig is additional configuration that can be passed to
                  each data-bearing mongod at runtime. Uses the same structure as the mongod
                  configuration file: https://www.mongodb.com/docs/manual/reference/configuration-options/
                nullable: true
                type: object
                x-kubernetes-preserve-unknown-fields: true
              agent:
                description: AgentConfiguration sets options for the MongoDB automation
                  agent
                properties:
                  auditLogRotate:
                    description: AuditLogRotate if enabled, will enable AuditLogRotate
                      for all processes.
                    properties:
                      includeAuditLogsWithMongoDBLogs:
                        description: |-
                          set to 'true' to have the Automation Agent rotate the audit files along
                          with mongodb log files
                        type: boolean
                      numTotal:
                        description: maximum number of log files to have total
                        type: integer
                      numUncompressed:
                        description: maximum number of log files to leave uncompressed
                        type: integer
                      percentOfDiskspace:
                        description: |-
                          Maximum percentage of the total disk space these log files should take up.
                          The string needs to be able to be converted to float64
                        type: string
                      sizeThresholdMB:
                        description: |-
                          Maximum size for an individual log file before rotation.
                          The string needs to be able to be converted to float64.
                          Fractional values of MB are supported.
                        type: string
                      timeThresholdHrs:
                        description: maximum hours for an individual log file before
                          rotation
                        type: integer
                    required:
                    - sizeThresholdMB
                    - timeThresholdHrs
                    type: object
                  logFile:
                    type: string
                  logLevel:
                    type: string
                  logRotate:
                    description: LogRotate if enabled, will enable LogRotate for all
                      processes.
                    properties:
                      includeAuditLogsWithMongoDBLogs:
                        description: |-
                          set to 'true' to have the Automation Agent rotate the audit files along
                          with mongodb log files
                        type: boolean
                      numTotal:
                        description: maximum number of log files to have total
                        type: integer
                      numUncompressed:
                        description: maximum number of log files to leave uncompressed
                        type: integer
                      percentOfDiskspace:
                        description: |-
                          Maximum percentage of the total disk space these log files should take up.
                          The string needs to be able to be converted to float64
                        type: string
                      sizeThresholdMB:
                        description: |-
                          Maximum size for an individual log file before rotation.
                          The string needs to be able to be converted to float64.
                          Fractional values of MB are supported.
                        type: string
                      timeThresholdHrs:
                        description: maximum hours for an individual log file before
                          rotation
                        type: integer
                    required:
                    - sizeThresholdMB
                    - timeThresholdHrs
                    type: object
                  maxLogFileDurationHours:
                    type: integer
                  systemLog:
                    description: SystemLog configures system log of mongod
                    properties:
                      destination:
                        type: string
                      logAppend:
                        type: boolean
                      path:
                        type: string
                    required:
                    - destination
                    - logAppend
                    - path
                    type: object
                type: object
              arbiters:
                description: |-
                  Arbiters is the number of arbiters to add to the Replica Set.
                  It is not recommended to have more than one arbiter per Replica Set.
                  More info: https://www.mongodb.com/docs/manual/tutorial/add-replica-set-arbiter/
                type: integer
              automationConfig:
                description: |-
                  AutomationConfigOverride is merged on top of the operator created automation config. Processes are merged
                  by name. Currently Only the process.disabled field is supported.
                properties:
                  processes:
                    items:
                      description: OverrideProcess contains fields that we can override
                        on the AutomationConfig processes.
                      properties:
                        disabled:
                          type: boolean
                        logRotate:
                          description: CrdLogRotate is the crd definition of LogRotate
                            including fields in strings while the agent supports them
                            as float64
                          properties:
                            includeAuditLogsWithMongoDBLogs:
                              description: |-
                                set to 'true' to have the Automation Agent rotate the audit files along
                                with mongodb log files
                              type: boolean
                            numTotal:
                              description: maximum number of log files to have total
                              type: integer
                            numUncompressed:
                              description: maximum number of log files to leave uncompressed
                              type: integer
                            percentOfDiskspace:
                              description: |-
                                Maximum percentage of the total disk space these log files should take up.
                                The string needs to be able to be converted to float64
                              type: string
                            sizeThresholdMB:
                              description: |-
                                Maximum size for an individual log file before rotation.
                                The string needs to be able to be converted to float64.
                                Fractional values of MB are supported.
                              type: string
                            timeThresholdHrs:
                              description: maximum hours for an individual log file
                                before rotation
                              type: integer
                          required:
                          - sizeThresholdMB
                          - timeThresholdHrs
                          type: object
                        name:
                          type: string
                      required:
                      - disabled
                      - name
                      type: object
                    type: array
                  replicaSet:
                    properties:
                      id:
                        description: |-
                          Id can be used together with additionalMongodConfig.replication.replSetName
                          to manage clusters where replSetName differs from the MongoDBCommunity resource name
                        type: string
                      settings:
                        description: |-
                          MapWrapper is a wrapper for a map to be used by other structs.
                          The CRD generator does not support map[string]interface{}
                          on the top level and hence we need to work around this with
                          a wrapping struct.
                        type: object
                        x-kubernetes-preserve-unknown-fields: true
                    type: object
                type: object
              featureCompatibilityVersion:
                description: |-
                  FeatureCompatibilityVersion configures the feature compatibility version that will
                  be set for the deployment
                type: string
              memberConfig:
                description: MemberConfig
                items:
                  properties:
                    priority:
                      type: string
                    tags:
                      additionalProperties:
                        type: string
                      type: object
                    votes:
                      type: integer
                  type: object
                type: array
              members:
                description: Members is the number of members in the replica set
                type: integer
              prometheus:
                description: Prometheus configurations.
                properties:
                  metricsPath:
                    description: Indicates path to the metrics endpoint.
                    pattern: ^\/[a-z0-9]+$
                    type: string
                  passwordSecretRef:
                    description: Name of a Secret containing a HTTP Basic Auth Password.
                    properties:
                      key:
                        description: Key is the key in the secret storing this password.
                          Defaults to "password"
                        type: string
                      name:
                        description: Name is the name of the secret storing this user's
                          password
                        type: string
                    required:
                    - name
                    type: object
                  port:
                    description: Port where metrics endpoint will bind to. Defaults
                      to 9216.
                    type: integer
                  tlsSecretKeyRef:
                    description: |-
                      Name of a Secret (type kubernetes.io/tls) holding the certificates to use in the
                      Prometheus endpoint.
                    properties:
                      key:
                        description: Key is the key in the secret storing this password.
                          Defaults to "password"
                        type: string
                      name:
                        description: Name is the name of the secret storing this user's
                          password
                        type: string
                    required:
                    - name
                    type: object
                  username:
                    description: HTTP Basic Auth Username for metrics endpoint.
                    type: string
                required:
                - passwordSecretRef
                - username
                type: object
              replicaSetHorizons:
                description: |-
                  ReplicaSetHorizons Add this parameter and values if you need your database
                  to be accessed outside of Kubernetes. This setting allows you to
                  provide different DNS settings within the Kubernetes cluster and
                  to the Kubernetes cluster. The Kubernetes Operator uses split horizon
                  DNS for replica set members. This feature allows communication both
                  within the Kubernetes cluster and from outside Kubernetes.
                items:
                  additionalProperties:
                    type: string
                  type: object
                type: array
              security:
                description: Security configures security features, such as TLS, and
                  authentication settings for a deployment
                properties:
                  authentication:
                    properties:
                      agentCertificateSecretRef:
                        description: |-
                          AgentCertificateSecret is a reference to a Secret containing the certificate and the key for the automation agent
                          The secret needs to have available:
                          - certificate under key: "tls.crt"
                          - private key under key: "tls.key"
                          If additionally, tls.pem is present, then it needs to be equal to the concatenation of tls.crt and tls.key
                        properties:
                          name:
                            default: ""
                            description: |-
                              Name of the referent.
                              This field is effectively required, but due to backwards compatibility is
                              allowed to be empty. Instances of this type with an empty value here are
                              almost certainly wrong.
                              TODO: Add other useful fields. apiVersion, kind, uid?
                              More info: https://kubernetes.io/docs/concepts/overview/working-with-objects/names/#names
                              TODO: Drop `kubebuilder:default` when controller-gen doesn't need it https://github.com/kubernetes-sigs/kubebuilder/issues/3896.
                            type: string
                        type: object
                        x-kubernetes-map-type: atomic
                      agentMode:
                        description: AgentMode contains the authentication mode used
                          by the automation agent.
                        enum:
                        - SCRAM
                        - SCRAM-SHA-256
                        - SCRAM-SHA-1
                        - X509
                        type: string
                      ignoreUnknownUsers:
                        default: true
                        nullable: true
                        type: boolean
                      modes:
                        description: Modes is an array specifying which authentication
                          methods should be enabled.
                        items:
                          enum:
                          - SCRAM
                          - SCRAM-SHA-256
                          - SCRAM-SHA-1
                          - X509
                          type: string
                        type: array
                    required:
                    - modes
                    type: object
                  roles:
                    description: User-specified custom MongoDB roles that should be
                      configured in the deployment.
                    items:
                      description: CustomRole defines a custom MongoDB role.
                      properties:
                        authenticationRestrictions:
                          description: The authentication restrictions the server
                            enforces on the role.
                          items:
                            description: |-
                              AuthenticationRestriction specifies a list of IP addresses and CIDR ranges users
                              are allowed to connect to or from.
                            properties:
                              clientSource:
                                items:
                                  type: string
                                type: array
                              serverAddress:
                                items:
                                  type: string
                                type: array
                            required:
                            - clientSource
                            - serverAddress
                            type: object
                          type: array
                        db:
                          description: The database of the role.
                          type: string
                        privileges:
                          description: The privileges to grant the role.
                          items:
                            description: Privilege defines the actions a role is allowed
                              to perform on a given resource.
                            properties:
                              actions:
                                items:
                                  type: string
                                type: array
                              resource:
                                description: |-
                                  Resource specifies specifies the resources upon which a privilege permits actions.
                                  See https://www.mongodb.com/docs/manual/reference/resource-document for more.
                                properties:
                                  anyResource:
                                    type: boolean
                                  cluster:
                                    type: boolean
                                  collection:
                                    type: string
                                  db:
                                    type: string
                                type: object
                            required:
                            - actions
                            - resource
                            type: object
                          type: array
                        role:
                          description: The name of the role.
                          type: string
                        roles:
                          description: An array of roles from which this role inherits
                            privileges.
                          items:
                            description: Role is the database role this user should
                              have
                            properties:
                              db:
                                description: DB is the database the role can act on
                                type: string
                              name:
                                description: Name is the name of the role
                                type: string
                            required:
                            - db
                            - name
                            type: object
                          type: array
                      required:
                      - db
                      - privileges
                      - role
                      type: object
                    type: array
                  tls:
                    description: TLS configuration for both client-server and server-server
                      communication
                    properties:
                      caCertificateSecretRef:
                        description: |-
                          CaCertificateSecret is a reference to a Secret containing the certificate for the CA which signed the server certificates
                          The certificate is expected to be available under the key "ca.crt"
                        properties:
                          name:
                            default: ""
                            description: |-
                              Name of the referent.
                              This field is effectively required, but due to backwards compatibility is
                              allowed to be empty. Instances of this type with an empty value here are
                              almost certainly wrong.
                              TODO: Add other useful fields. apiVersion, kind, uid?
                              More info: https://kubernetes.io/docs/concepts/overview/working-with-objects/names/#names
                              TODO: Drop `kubebuilder:default` when controller-gen doesn't need it https://github.com/kubernetes-sigs/kubebuilder/issues/3896.
                            type: string
                        type: object
                        x-kubernetes-map-type: atomic
                      caConfigMapRef:
                        description: |-
                          CaConfigMap is a reference to a ConfigMap containing the certificate for the CA which signed the server certificates
                          The certificate is expected to be available under the key "ca.crt"
                          This field is ignored when CaCertificateSecretRef is configured
                        properties:
                          name:
                            default: ""
                            description: |-
                              Name of the referent.
                              This field is effectively required, but due to backwards compatibility is
                              allowed to be empty. Instances of this type with an empty value here are
                              almost certainly wrong.
                              TODO: Add other useful fields. apiVersion, kind, uid?
                              More info: https://kubernetes.io/docs/concepts/overview/working-with-objects/names/#names
                              TODO: Drop `kubebuilder:default` when controller-gen doesn't need it https://github.com/kubernetes-sigs/kubebuilder/issues/3896.
                            type: string
                        type: object
                        x-kubernetes-map-type: atomic
                      certificateKeySecretRef:
                        description: |-
                          CertificateKeySecret is a reference to a Secret containing a private key and certificate to use for TLS.
                          The key and cert are expected to be PEM encoded and available at "tls.key" and "tls.crt".
                          This is the same format used for the standard "kubernetes.io/tls" Secret type, but no specific type is required.
                          Alternatively, an entry tls.pem, containing the concatenation of cert and key, can be provided.
                          If all of tls.pem, tls.crt and tls.key are present, the tls.pem one needs to be equal to the concatenation of tls.crt and tls.key
                        properties:
                          name:
                            default: ""
                            description: |-
                              Name of the referent.
                              This field is effectively required, but due to backwards compatibility is
                              allowed to be empty. Instances of this type with an empty value here are
                              almost certainly wrong.
                              TODO: Add other useful fields. apiVersion, kind, uid?
                              More info: https://kubernetes.io/docs/concepts/overview/working-with-objects/names/#names
                              TODO: Drop `kubebuilder:default` when controller-gen doesn't need it https://github.com/kubernetes-sigs/kubebuilder/issues/3896.
                            type: string
                        type: object
                        x-kubernetes-map-type: atomic
                      enabled:
                        type: boolean
                      optional:
                        description: Optional configures if TLS should be required
                          or optional for connections
                        type: boolean
                    required:
                    - enabled
                    type: object
                type: object
              statefulSet:
                description: |-
                  StatefulSetConfiguration holds the optional custom StatefulSet
                  that should be merged into the operator created one.
                properties:
                  metadata:
                    description: StatefulSetMetadataWrapper is a wrapper around Labels
                      and Annotations
                    properties:
                      annotations:
                        additionalProperties:
                          type: string
                        type: object
                      labels:
                        additionalProperties:
                          type: string
                        type: object
                    type: object
                  spec:
                    type: object
                    x-kubernetes-preserve-unknown-fields: true
                required:
                - spec
                type: object
              type:
                description: Type defines which type of MongoDB deployment the resource
                  should create
                enum:
                - ReplicaSet
                type: string
              users:
                description: Users specifies the MongoDB users that should be configured
                  in your deployment
                items:
                  properties:
                    additionalConnectionStringConfig:
                      description: |-
                        Additional options to be appended to the connection string.
                        These options apply only to this user and will override any existing options in the resource.
                      nullable: true
                      type: object
                      x-kubernetes-preserve-unknown-fields: true
                    connectionStringSecretName:
                      description: |-
                        ConnectionStringSecretName is the name of the secret object created by the operator which exposes the connection strings for the user.
                        If provided, this secret must be different for each user in a deployment.
                      type: string
                    connectionStringSecretNamespace:
                      description: ConnectionStringSecretNamespace is the namespace
                        of the secret object created by the operator which exposes
                        the connection strings for the user.
                      type: string
                    db:
                      default: admin
                      description: DB is the database the user is stored in. Defaults
                        to "admin"
                      type: string
                    name:
                      description: Name is the username of the user
                      type: string
                    passwordSecretRef:
                      description: PasswordSecretRef is a reference to the secret
                        containing this user's password
                      properties:
                        key:
                          description: Key is the key in the secret storing this password.
                            Defaults to "password"
                          type: string
                        name:
                          description: Name is the name of the secret storing this
                            user's password
                          type: string
                      required:
                      - name
                      type: object
                    roles:
                      description: Roles is an array of roles assigned to this user
                      items:
                        description: Role is the database role this user should have
                        properties:
                          db:
                            description: DB is the database the role can act on
                            type: string
                          name:
                            description: Name is the name of the role
                            type: string
                        required:
                        - db
                        - name
                        type: object
                      type: array
                    scramCredentialsSecretName:
                      description: |-
                        ScramCredentialsSecretName appended by string "scram-credentials" is the name of the secret object created by the mongoDB operator for storing SCRAM credentials
                        These secrets names must be different for each user in a deployment.
                      pattern: ^[a-z0-9]([-a-z0-9]*[a-z0-9])?(\.[a-z0-9]([-a-z0-9]*[a-z0-9])?)*$
                      type: string
                  required:
                  - name
                  - roles
                  type: object
                type: array
              version:
                description: Version defines which version of MongoDB will be used
                type: string
            required:
            - security
            - type
            - users
            type: object
          status:
            description: MongoDBCommunityStatus defines the observed state of MongoDB
            properties:
              currentMongoDBArbiters:
                type: integer
              currentMongoDBMembers:
                type: integer
              currentStatefulSetArbitersReplicas:
                type: integer
              currentStatefulSetReplicas:
                type: integer
              message:
                type: string
              mongoUri:
                type: string
              phase:
                type: string
              version:
                type: string
            required:
            - currentMongoDBMembers
            - currentStatefulSetReplicas
            - mongoUri
            - phase
            type: object
        type: object
    served: true
    storage: true
    subresources:
      status: {}<|MERGE_RESOLUTION|>--- conflicted
+++ resolved
@@ -5734,6 +5734,9 @@
                         s3RegionOverride:
                           type: string
                         s3SecretRef:
+                          description: |-
+                            S3SecretRef is the secret that contains the AWS credentials used to access S3
+                            It is optional because the credentials can be provided via AWS IRSA
                           properties:
                             name:
                               type: string
@@ -5745,7 +5748,6 @@
                       - pathStyleAccessEnabled
                       - s3BucketEndpoint
                       - s3BucketName
-                      - s3SecretRef
                       type: object
                     type: array
                   s3Stores:
@@ -5826,6 +5828,9 @@
                         s3RegionOverride:
                           type: string
                         s3SecretRef:
+                          description: |-
+                            S3SecretRef is the secret that contains the AWS credentials used to access S3
+                            It is optional because the credentials can be provided via AWS IRSA
                           properties:
                             name:
                               type: string
@@ -5837,7 +5842,6 @@
                       - pathStyleAccessEnabled
                       - s3BucketEndpoint
                       - s3BucketName
-                      - s3SecretRef
                       type: object
                     type: array
                   statefulSet:
@@ -6264,27 +6268,9 @@
                           type: string
                         statefulsetName:
                           type: string
-<<<<<<< HEAD
                       required:
                       - phase
                       - statefulsetName
-=======
-                        s3SecretRef:
-                          description: |-
-                            S3SecretRef is the secret that contains the AWS credentials used to access S3
-                            It is optional because the credentials can be provided via AWS IRSA
-                          properties:
-                            name:
-                              type: string
-                          required:
-                          - name
-                          type: object
-                      required:
-                      - name
-                      - pathStyleAccessEnabled
-                      - s3BucketEndpoint
-                      - s3BucketName
->>>>>>> 803e901a
                       type: object
                     type: array
                   resourcesNotReady:
@@ -6309,28 +6295,9 @@
                           type: string
                         name:
                           type: string
-<<<<<<< HEAD
-=======
-                        s3SecretRef:
-                          description: |-
-                            S3SecretRef is the secret that contains the AWS credentials used to access S3
-                            It is optional because the credentials can be provided via AWS IRSA
-                          properties:
-                            name:
-                              type: string
-                          required:
-                          - name
-                          type: object
->>>>>>> 803e901a
                       required:
                       - kind
                       - name
-<<<<<<< HEAD
-=======
-                      - pathStyleAccessEnabled
-                      - s3BucketEndpoint
-                      - s3BucketName
->>>>>>> 803e901a
                       type: object
                     type: array
                   shardCount:
