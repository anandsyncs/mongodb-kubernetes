--- conflicted
+++ resolved
@@ -84,11 +84,7 @@
 }
 
 // Seems we don't need to react on config map/secret removal..
-<<<<<<< HEAD
-func (c *ResourcesHandler) Delete(ctx context.Context, e event.DeleteEvent, q workqueue.RateLimitingInterface) {
-=======
 func (c *ResourcesHandler) Delete(ctx context.Context, e event.TypedDeleteEvent[client.Object], q workqueue.TypedRateLimitingInterface[reconcile.Request]) {
->>>>>>> 0c114a4a
 	switch e.Object.(type) {
 	case *corev1.ConfigMap:
 		return
