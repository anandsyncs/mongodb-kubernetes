--- conflicted
+++ resolved
@@ -84,19 +84,12 @@
 }
 
 // Seems we don't need to react on config map/secret removal..
-<<<<<<< HEAD
-func (c *ResourcesHandler) Delete(ctx context.Context, e event.DeleteEvent, q workqueue.RateLimitingInterface) {
+func (c *ResourcesHandler) Delete(ctx context.Context, e event.TypedDeleteEvent[client.Object], q workqueue.TypedRateLimitingInterface[reconcile.Request]) {
 	switch e.Object.(type) {
 	case *corev1.ConfigMap:
 		return
 	case *corev1.Secret:
 		return
-=======
-func (c *ResourcesHandler) Delete(ctx context.Context, e event.TypedDeleteEvent[client.Object], q workqueue.TypedRateLimitingInterface[reconcile.Request]) {
-	switch v := e.Object.(type) {
-	case *rolev1.ClusterMongoDBRole:
-		c.doHandle(v.GetNamespace(), v.GetName(), q)
->>>>>>> a106216e
 	}
 
 	c.doHandle(e.Object.GetNamespace(), e.Object.GetName(), q)
