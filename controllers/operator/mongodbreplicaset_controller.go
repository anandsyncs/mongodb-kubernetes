package operator

import (
	"context"
	"fmt"

	"github.com/blang/semver"
	"go.uber.org/zap"
	"golang.org/x/xerrors"
	"k8s.io/apimachinery/pkg/api/errors"
	"k8s.io/apimachinery/pkg/fields"
	"k8s.io/apimachinery/pkg/runtime"
	"k8s.io/apimachinery/pkg/types"
	"sigs.k8s.io/controller-runtime/pkg/client"
	"sigs.k8s.io/controller-runtime/pkg/controller"
	"sigs.k8s.io/controller-runtime/pkg/controller/controllerutil"
	"sigs.k8s.io/controller-runtime/pkg/event"
	"sigs.k8s.io/controller-runtime/pkg/handler"
	"sigs.k8s.io/controller-runtime/pkg/manager"
	"sigs.k8s.io/controller-runtime/pkg/reconcile"
	"sigs.k8s.io/controller-runtime/pkg/source"

	appsv1 "k8s.io/api/apps/v1"
	corev1 "k8s.io/api/core/v1"
	metav1 "k8s.io/apimachinery/pkg/apis/meta/v1"

	mdbv1 "github.com/mongodb/mongodb-kubernetes/api/v1/mdb"
	rolev1 "github.com/mongodb/mongodb-kubernetes/api/v1/role"
	searchv1 "github.com/mongodb/mongodb-kubernetes/api/v1/search"
	mdbstatus "github.com/mongodb/mongodb-kubernetes/api/v1/status"
	"github.com/mongodb/mongodb-kubernetes/controllers/om"
	"github.com/mongodb/mongodb-kubernetes/controllers/om/backup"
	"github.com/mongodb/mongodb-kubernetes/controllers/om/deployment"
	"github.com/mongodb/mongodb-kubernetes/controllers/om/host"
	"github.com/mongodb/mongodb-kubernetes/controllers/om/replicaset"
	"github.com/mongodb/mongodb-kubernetes/controllers/operator/agents"
	"github.com/mongodb/mongodb-kubernetes/controllers/operator/certs"
	"github.com/mongodb/mongodb-kubernetes/controllers/operator/connection"
	"github.com/mongodb/mongodb-kubernetes/controllers/operator/construct"
	"github.com/mongodb/mongodb-kubernetes/controllers/operator/controlledfeature"
	"github.com/mongodb/mongodb-kubernetes/controllers/operator/create"
	enterprisepem "github.com/mongodb/mongodb-kubernetes/controllers/operator/pem"
	"github.com/mongodb/mongodb-kubernetes/controllers/operator/project"
	"github.com/mongodb/mongodb-kubernetes/controllers/operator/recovery"
	"github.com/mongodb/mongodb-kubernetes/controllers/operator/watch"
	"github.com/mongodb/mongodb-kubernetes/controllers/operator/workflow"
	"github.com/mongodb/mongodb-kubernetes/controllers/search_controller"
	mcoConstruct "github.com/mongodb/mongodb-kubernetes/mongodb-community-operator/controllers/construct"
	"github.com/mongodb/mongodb-kubernetes/mongodb-community-operator/pkg/kube/annotations"
	"github.com/mongodb/mongodb-kubernetes/mongodb-community-operator/pkg/kube/configmap"
	"github.com/mongodb/mongodb-kubernetes/mongodb-community-operator/pkg/util/merge"
	"github.com/mongodb/mongodb-kubernetes/mongodb-community-operator/pkg/util/scale"
	"github.com/mongodb/mongodb-kubernetes/pkg/dns"
	"github.com/mongodb/mongodb-kubernetes/pkg/images"
	"github.com/mongodb/mongodb-kubernetes/pkg/kube"
	"github.com/mongodb/mongodb-kubernetes/pkg/statefulset"
	"github.com/mongodb/mongodb-kubernetes/pkg/util"
	"github.com/mongodb/mongodb-kubernetes/pkg/util/architectures"
	"github.com/mongodb/mongodb-kubernetes/pkg/util/env"
	util_int "github.com/mongodb/mongodb-kubernetes/pkg/util/int"
	"github.com/mongodb/mongodb-kubernetes/pkg/util/maputil"
	"github.com/mongodb/mongodb-kubernetes/pkg/vault"
	"github.com/mongodb/mongodb-kubernetes/pkg/vault/vaultwatcher"
)

// ReconcileMongoDbReplicaSet reconciles a MongoDB with a type of ReplicaSet
type ReconcileMongoDbReplicaSet struct {
	*ReconcileCommonController
	omConnectionFactory       om.ConnectionFactory
	imageUrls                 images.ImageUrls
	forceEnterprise           bool
	enableClusterMongoDBRoles bool

	initDatabaseNonStaticImageVersion string
	databaseNonStaticImageVersion     string
}

var _ reconcile.Reconciler = &ReconcileMongoDbReplicaSet{}

func newReplicaSetReconciler(ctx context.Context, kubeClient client.Client, imageUrls images.ImageUrls, initDatabaseNonStaticImageVersion, databaseNonStaticImageVersion string, forceEnterprise bool, enableClusterMongoDBRoles bool, omFunc om.ConnectionFactory) *ReconcileMongoDbReplicaSet {
	return &ReconcileMongoDbReplicaSet{
		ReconcileCommonController: NewReconcileCommonController(ctx, kubeClient),
		omConnectionFactory:       omFunc,
		imageUrls:                 imageUrls,
		forceEnterprise:           forceEnterprise,
		enableClusterMongoDBRoles: enableClusterMongoDBRoles,

		initDatabaseNonStaticImageVersion: initDatabaseNonStaticImageVersion,
		databaseNonStaticImageVersion:     databaseNonStaticImageVersion,
	}
}

// Generic Kubernetes Resources
// +kubebuilder:rbac:groups=core,resources=namespaces,verbs=list;watch,namespace=placeholder
// +kubebuilder:rbac:groups=core,resources=pods,verbs=get;list;watch,namespace=placeholder
// +kubebuilder:rbac:groups=core,resources=services,verbs=get;list;watch;create;update,namespace=placeholder
// +kubebuilder:rbac:groups=core,resources={secrets,configmaps},verbs=get;list;watch;create;delete;update,namespace=placeholder
// +kubebuilder:rbac:groups=apps,resources=statefulsets,verbs=create;get;list;watch;delete;update,namespace=placeholder

// MongoDB Resource
// +kubebuilder:rbac:groups=mongodb.com,resources={mongodb,mongodb/status,mongodb/finalizers},verbs=*,namespace=placeholder

// Setting up a webhook
// +kubebuilder:rbac:groups=admissionregistration.k8s.io,resources=validatingwebhookconfigurations,verbs=get;create;update;delete

// Certificate generation
// +kubebuilder:rbac:groups=certificates.k8s.io,resources=certificatesigningrequests,verbs=get;create;list;watch

// Reconcile reads that state of the cluster for a MongoDbReplicaSet object and makes changes based on the state read
// and what is in the MongoDbReplicaSet.Spec
func (r *ReconcileMongoDbReplicaSet) Reconcile(ctx context.Context, request reconcile.Request) (res reconcile.Result, e error) {
	log := zap.S().With("ReplicaSet", request.NamespacedName)
	rs := &mdbv1.MongoDB{}

	if reconcileResult, err := r.prepareResourceForReconciliation(ctx, request, rs, log); err != nil {
		if errors.IsNotFound(err) {
			return workflow.Invalid("Object for reconciliation not found").ReconcileResult()
		}
		return reconcileResult, err
	}

	if !architectures.IsRunningStaticArchitecture(rs.Annotations) {
		agents.UpgradeAllIfNeeded(ctx, agents.ClientSecret{Client: r.client, SecretClient: r.SecretClient}, r.omConnectionFactory, GetWatchedNamespace(), false)
	}

	log.Info("-> ReplicaSet.Reconcile")
	log.Infow("ReplicaSet.Spec", "spec", rs.Spec, "desiredReplicas", scale.ReplicasThisReconciliation(rs), "isScaling", scale.IsStillScaling(rs))
	log.Infow("ReplicaSet.Status", "status", rs.Status)

	if err := rs.ProcessValidationsOnReconcile(nil); err != nil {
		return r.updateStatus(ctx, rs, workflow.Invalid("%s", err.Error()), log)
	}

	projectConfig, credsConfig, err := project.ReadConfigAndCredentials(ctx, r.client, r.SecretClient, rs, log)
	if err != nil {
		return r.updateStatus(ctx, rs, workflow.Failed(err), log)
	}

	conn, _, err := connection.PrepareOpsManagerConnection(ctx, r.SecretClient, projectConfig, credsConfig, r.omConnectionFactory, rs.Namespace, log)
	if err != nil {
		return r.updateStatus(ctx, rs, workflow.Failed(xerrors.Errorf("Failed to prepare Ops Manager connection: %w", err)), log)
	}

	if status := ensureSupportedOpsManagerVersion(conn); status.Phase() != mdbstatus.PhaseRunning {
		return r.updateStatus(ctx, rs, status, log)
	}

	r.SetupCommonWatchers(rs, nil, nil, rs.Name)

	reconcileResult := checkIfHasExcessProcesses(conn, rs.Name, log)
	if !reconcileResult.IsOK() {
		return r.updateStatus(ctx, rs, reconcileResult, log)
	}

	if status := validateMongoDBResource(rs, conn); !status.IsOK() {
		return r.updateStatus(ctx, rs, status, log)
	}

	status := certs.EnsureSSLCertsForStatefulSet(ctx, r.SecretClient, r.SecretClient, *rs.Spec.Security, certs.ReplicaSetConfig(*rs), log)
	if !status.IsOK() {
		return r.updateStatus(ctx, rs, status, log)
	}

	prometheusCertHash, err := certs.EnsureTLSCertsForPrometheus(ctx, r.SecretClient, rs.GetNamespace(), rs.GetPrometheus(), certs.Database, log)
	if err != nil {
		log.Infof("Could not generate certificates for Prometheus: %s", err)
		return r.updateStatus(ctx, rs, workflow.Pending("%s", err.Error()), log)
	}

	if status := controlledfeature.EnsureFeatureControls(*rs, conn, conn.OpsManagerVersion(), log); !status.IsOK() {
		return r.updateStatus(ctx, rs, status, log)
	}

	currentAgentAuthMode, err := conn.GetAgentAuthMode()
	if err != nil {
		return r.updateStatus(ctx, rs, workflow.Failed(err), log)
	}

	certConfigurator := certs.ReplicaSetX509CertConfigurator{MongoDB: rs, SecretClient: r.SecretClient}
	status = r.ensureX509SecretAndCheckTLSType(ctx, certConfigurator, currentAgentAuthMode, log)
	if !status.IsOK() {
		return r.updateStatus(ctx, rs, status, log)
	}

	rsCertsConfig := certs.ReplicaSetConfig(*rs)

	var vaultConfig vault.VaultConfiguration
	var databaseSecretPath string
	if r.VaultClient != nil {
		vaultConfig = r.VaultClient.VaultConfig
		databaseSecretPath = r.VaultClient.DatabaseSecretPath()
	}

	var automationAgentVersion string
	if architectures.IsRunningStaticArchitecture(rs.Annotations) {
		// In case the Agent *is* overridden, its version will be merged into the StatefulSet. The merging process
		// happens after creating the StatefulSet definition.
		if !rs.IsAgentImageOverridden() {
			automationAgentVersion, err = r.getAgentVersion(conn, conn.OpsManagerVersion().VersionString, false, log)
			if err != nil {
				log.Errorf("Impossible to get agent version, please override the agent image by providing a pod template")
				status := workflow.Failed(xerrors.Errorf("Failed to get agent version: %w", err))
				return r.updateStatus(ctx, rs, status, log)
			}
		}
	}

	tlsCertHash := enterprisepem.ReadHashFromSecret(ctx, r.SecretClient, rs.Namespace, rsCertsConfig.CertSecretName, databaseSecretPath, log)
	internalClusterCertHash := enterprisepem.ReadHashFromSecret(ctx, r.SecretClient, rs.Namespace, rsCertsConfig.InternalClusterSecretName, databaseSecretPath, log)

	rsConfig := construct.ReplicaSetOptions(
		PodEnvVars(newPodVars(conn, projectConfig, rs.Spec.LogLevel)),
		CurrentAgentAuthMechanism(currentAgentAuthMode),
		CertificateHash(tlsCertHash),
		InternalClusterHash(internalClusterCertHash),
		PrometheusTLSCertHash(prometheusCertHash),
		WithVaultConfig(vaultConfig),
		WithLabels(rs.Labels),
		WithAdditionalMongodConfig(rs.Spec.GetAdditionalMongodConfig()),
		WithInitDatabaseNonStaticImage(images.ContainerImage(r.imageUrls, util.InitDatabaseImageUrlEnv, r.initDatabaseNonStaticImageVersion)),
		WithDatabaseNonStaticImage(images.ContainerImage(r.imageUrls, util.NonStaticDatabaseEnterpriseImage, r.databaseNonStaticImageVersion)),
		WithAgentImage(images.ContainerImage(r.imageUrls, architectures.MdbAgentImageRepo, automationAgentVersion)),
		WithMongodbImage(images.GetOfficialImage(r.imageUrls, rs.Spec.Version, rs.GetAnnotations())),
	)

	caFilePath := fmt.Sprintf("%s/ca-pem", util.TLSCaMountPath)

	if err := r.reconcileHostnameOverrideConfigMap(ctx, log, r.client, *rs); err != nil {
		return r.updateStatus(ctx, rs, workflow.Failed(xerrors.Errorf("Failed to reconcileHostnameOverrideConfigMap: %w", err)), log)
	}

	shouldMirrorKeyfile := r.applySearchOverrides(ctx, rs, log)

	sts := construct.DatabaseStatefulSet(*rs, rsConfig, log)
	if status := r.ensureRoles(ctx, rs.Spec.DbCommonSpec, r.enableClusterMongoDBRoles, conn, kube.ObjectKeyFromApiObject(rs), log); !status.IsOK() {
		return r.updateStatus(ctx, rs, status, log)
	}

	if scale.ReplicasThisReconciliation(rs) < rs.Status.Members {
		if err := replicaset.PrepareScaleDownFromStatefulSet(conn, sts, rs, log); err != nil {
			return r.updateStatus(ctx, rs, workflow.Failed(xerrors.Errorf("Failed to prepare Replica Set for scaling down using Ops Manager: %w", err)), log)
		}
	}

	agentCertSecretSelector := rs.GetSecurity().AgentClientCertificateSecretName(rs.Name)
	agentCertSecretSelector.Name += certs.OperatorGeneratedCertSuffix

	internalClusterCertPath := ""
	if internalClusterCertHash != "" {
		internalClusterCertPath = fmt.Sprintf("%s%s", util.InternalClusterAuthMountPath, internalClusterCertHash)
	}

	tlsCertPath := ""
	if tlsCertHash != "" {
		tlsCertPath = fmt.Sprintf("%s/%s", util.TLSCertMountPath, tlsCertHash)
	}

	// Recovery prevents some deadlocks that can occur during reconciliation, e.g. the setting of an incorrect automation
	// configuration and a subsequent attempt to overwrite it later, the operator would be stuck in Pending phase.
	// See CLOUDP-189433 and CLOUDP-229222 for more details.
	if recovery.ShouldTriggerRecovery(rs.Status.Phase != mdbstatus.PhaseRunning, rs.Status.LastTransition) {
		log.Warnf("Triggering Automatic Recovery. The MongoDB resource %s/%s is in %s state since %s", rs.Namespace, rs.Name, rs.Status.Phase, rs.Status.LastTransition)
<<<<<<< HEAD
		automationConfigStatus := r.updateOmDeploymentRs(ctx, conn, rs.Status.Members, rs, sts, log, caFilePath, agentCertSecretSelector, prometheusCertHash, true, shouldMirrorKeyfile).OnErrorPrepend("Failed to create/update (Ops Manager reconciliation phase):")
=======
		automationConfigStatus := r.updateOmDeploymentRs(ctx, conn, rs.Status.Members, rs, sts, log, caFilePath, tlsCertPath, internalClusterCertPath, agentCertSecretSelector, prometheusCertHash, true, shouldMirrorKeyfile).OnErrorPrepend("Failed to create/update (Ops Manager reconciliation phase):")
>>>>>>> 0c114a4a
		deploymentError := create.DatabaseInKubernetes(ctx, r.client, *rs, sts, rsConfig, log)
		if deploymentError != nil {
			log.Errorf("Recovery failed because of deployment errors, %w", deploymentError)
		}
		if !automationConfigStatus.IsOK() {
			log.Errorf("Recovery failed because of Automation Config update errors, %v", automationConfigStatus)
		}
	}

	lastSpec, err := rs.GetLastSpec()
	if err != nil {
		lastSpec = &mdbv1.MongoDbSpec{}
	}
	status = workflow.RunInGivenOrder(publishAutomationConfigFirst(ctx, r.client, *rs, lastSpec, rsConfig, log),
		func() workflow.Status {
<<<<<<< HEAD
			return r.updateOmDeploymentRs(ctx, conn, rs.Status.Members, rs, sts, log, caFilePath, agentCertSecretSelector, prometheusCertHash, false, shouldMirrorKeyfile).OnErrorPrepend("Failed to create/update (Ops Manager reconciliation phase):")
=======
			return r.updateOmDeploymentRs(ctx, conn, rs.Status.Members, rs, sts, log, caFilePath, tlsCertPath, internalClusterCertPath, agentCertSecretSelector, prometheusCertHash, false, shouldMirrorKeyfile).OnErrorPrepend("Failed to create/update (Ops Manager reconciliation phase):")
>>>>>>> 0c114a4a
		},
		func() workflow.Status {
			workflowStatus := create.HandlePVCResize(ctx, r.client, &sts, log)
			if !workflowStatus.IsOK() {
				return workflowStatus
			}
			if workflow.ContainsPVCOption(workflowStatus.StatusOptions()) {
				_, _ = r.updateStatus(ctx, rs, workflow.Pending(""), log, workflowStatus.StatusOptions()...)
			}

			if err := create.DatabaseInKubernetes(ctx, r.client, *rs, sts, rsConfig, log); err != nil {
				return workflow.Failed(xerrors.Errorf("Failed to create/update (Kubernetes reconciliation phase): %w", err))
			}

			if status := statefulset.GetStatefulSetStatus(ctx, rs.Namespace, rs.Name, r.client); !status.IsOK() {
				return status
			}

			log.Info("Updated StatefulSet for replica set")
			return workflow.OK()
		})

	if !status.IsOK() {
		return r.updateStatus(ctx, rs, status, log)
	}

	if scale.IsStillScaling(rs) {
		return r.updateStatus(ctx, rs, workflow.Pending("Continuing scaling operation for ReplicaSet %s, desiredMembers=%d, currentMembers=%d", rs.ObjectKey(), rs.DesiredReplicas(), scale.ReplicasThisReconciliation(rs)), log, mdbstatus.MembersOption(rs))
	}

	annotationsToAdd, err := getAnnotationsForResource(rs)
	if err != nil {
		return r.updateStatus(ctx, rs, workflow.Failed(err), log)
	}

	if vault.IsVaultSecretBackend() {
		secrets := rs.GetSecretsMountedIntoDBPod()
		vaultMap := make(map[string]string)
		for _, s := range secrets {
			path := fmt.Sprintf("%s/%s/%s", r.VaultClient.DatabaseSecretMetadataPath(), rs.Namespace, s)
			vaultMap = merge.StringToStringMap(vaultMap, r.VaultClient.GetSecretAnnotation(path))
		}
		path := fmt.Sprintf("%s/%s/%s", r.VaultClient.OperatorScretMetadataPath(), rs.Namespace, rs.Spec.Credentials)
		vaultMap = merge.StringToStringMap(vaultMap, r.VaultClient.GetSecretAnnotation(path))
		for k, val := range vaultMap {
			annotationsToAdd[k] = val
		}
	}

	if err := annotations.SetAnnotations(ctx, rs, annotationsToAdd, r.client); err != nil {
		return r.updateStatus(ctx, rs, workflow.Failed(err), log)
	}

	log.Infof("Finished reconciliation for MongoDbReplicaSet! %s", completionMessage(conn.BaseURL(), conn.GroupID()))
	return r.updateStatus(ctx, rs, workflow.OK(), log, mdbstatus.NewBaseUrlOption(deployment.Link(conn.BaseURL(), conn.GroupID())), mdbstatus.MembersOption(rs), mdbstatus.NewPVCsStatusOptionEmptyStatus())
}

func getHostnameOverrideConfigMapForReplicaset(mdb mdbv1.MongoDB) corev1.ConfigMap {
	data := make(map[string]string)

	if mdb.Spec.DbCommonSpec.GetExternalDomain() != nil {
		hostnames, names := dns.GetDNSNames(mdb.Name, "", mdb.GetObjectMeta().GetNamespace(), mdb.Spec.GetClusterDomain(), mdb.Spec.Members, mdb.Spec.DbCommonSpec.GetExternalDomain())
		for i := range hostnames {
			data[names[i]] = hostnames[i]
		}
	}

	cm := corev1.ConfigMap{
		ObjectMeta: metav1.ObjectMeta{
			Name:      fmt.Sprintf("%s-hostname-override", mdb.Name),
			Namespace: mdb.Namespace,
		},
		Data: data,
	}
	return cm
}

func (r *ReconcileMongoDbReplicaSet) reconcileHostnameOverrideConfigMap(ctx context.Context, log *zap.SugaredLogger, getUpdateCreator configmap.GetUpdateCreator, mdb mdbv1.MongoDB) error {
	if mdb.Spec.DbCommonSpec.GetExternalDomain() == nil {
		return nil
	}

	cm := getHostnameOverrideConfigMapForReplicaset(mdb)
	err := configmap.CreateOrUpdate(ctx, getUpdateCreator, cm)
	if err != nil && !errors.IsAlreadyExists(err) {
		return xerrors.Errorf("failed to create configmap: %s, err: %w", cm.Name, err)
	}
	log.Infof("Successfully ensured configmap: %s", cm.Name)

	return nil
}

// AddReplicaSetController creates a new MongoDbReplicaset Controller and adds it to the Manager. The Manager will set fields on the Controller
// and Start it when the Manager is Started.
func AddReplicaSetController(ctx context.Context, mgr manager.Manager, imageUrls images.ImageUrls, initDatabaseNonStaticImageVersion, databaseNonStaticImageVersion string, forceEnterprise bool, enableClusterMongoDBRoles bool) error {
	// Create a new controller
	reconciler := newReplicaSetReconciler(ctx, mgr.GetClient(), imageUrls, initDatabaseNonStaticImageVersion, databaseNonStaticImageVersion, forceEnterprise, enableClusterMongoDBRoles, om.NewOpsManagerConnection)
	c, err := controller.New(util.MongoDbReplicaSetController, mgr, controller.Options{Reconciler: reconciler, MaxConcurrentReconciles: env.ReadIntOrDefault(util.MaxConcurrentReconcilesEnv, 1)}) // nolint:forbidigo
	if err != nil {
		return err
	}

	// watch for changes to replica set MongoDB resources
	eventHandler := ResourceEventHandler{deleter: reconciler}
	// Watch for changes to primary resource MongoDbReplicaSet
	err = c.Watch(source.Kind[client.Object](mgr.GetCache(), &mdbv1.MongoDB{}, &eventHandler, watch.PredicatesForMongoDB(mdbv1.ReplicaSet)))
	if err != nil {
		return err
	}

	err = c.Watch(source.Channel(OmUpdateChannel, &handler.EnqueueRequestForObject{}, source.WithPredicates[client.Object, reconcile.Request](watch.PredicatesForMongoDB(mdbv1.ReplicaSet))))
	if err != nil {
		return xerrors.Errorf("not able to setup OmUpdateChannel to listent to update events from OM: %s", err)
	}

	err = c.Watch(
		source.Kind[client.Object](mgr.GetCache(), &appsv1.StatefulSet{},
			handler.EnqueueRequestForOwner(mgr.GetScheme(), mgr.GetRESTMapper(), &mdbv1.MongoDB{}, handler.OnlyControllerOwner()),
			watch.PredicatesForStatefulSet()))
	if err != nil {
		return err
	}

	err = c.Watch(source.Kind[client.Object](mgr.GetCache(), &corev1.ConfigMap{},
		&watch.ResourcesHandler{ResourceType: watch.ConfigMap, ResourceWatcher: reconciler.resourceWatcher}))
	if err != nil {
		return err
	}

	err = c.Watch(source.Kind[client.Object](mgr.GetCache(), &corev1.Secret{},
		&watch.ResourcesHandler{ResourceType: watch.Secret, ResourceWatcher: reconciler.resourceWatcher}))
	if err != nil {
		return err
	}

	if enableClusterMongoDBRoles {
		err = c.Watch(source.Kind[client.Object](mgr.GetCache(), &rolev1.ClusterMongoDBRole{},
			&watch.ResourcesHandler{ResourceType: watch.ClusterMongoDBRole, ResourceWatcher: reconciler.resourceWatcher}))
		if err != nil {
			return err
		}
	}

	// if vault secret backend is enabled watch for Vault secret change and trigger reconcile
	if vault.IsVaultSecretBackend() {
		eventChannel := make(chan event.GenericEvent)
		go vaultwatcher.WatchSecretChangeForMDB(ctx, zap.S(), eventChannel, reconciler.client, reconciler.VaultClient, mdbv1.ReplicaSet)

		err = c.Watch(source.Channel[client.Object](eventChannel, &handler.EnqueueRequestForObject{}))
		if err != nil {
			zap.S().Errorf("Failed to watch for vault secret changes: %w", err)
		}
	}

	err = c.Watch(source.Kind(mgr.GetCache(), &searchv1.MongoDBSearch{},
		handler.TypedEnqueueRequestsFromMapFunc(func(ctx context.Context, search *searchv1.MongoDBSearch) []reconcile.Request {
			source := search.GetMongoDBResourceRef()
			if source == nil {
				return []reconcile.Request{}
			}
			return []reconcile.Request{{NamespacedName: types.NamespacedName{Namespace: source.Namespace, Name: source.Name}}}
		})))
	if err != nil {
		return err
	}

	zap.S().Infof("Registered controller %s", util.MongoDbReplicaSetController)

	return nil
}

// updateOmDeploymentRs performs OM registration operation for the replicaset. So the changes will be finally propagated
// to automation agents in containers
<<<<<<< HEAD
func (r *ReconcileMongoDbReplicaSet) updateOmDeploymentRs(ctx context.Context, conn om.Connection, membersNumberBefore int, rs *mdbv1.MongoDB, set appsv1.StatefulSet, log *zap.SugaredLogger, caFilePath string, agentCertSecretSelector corev1.SecretKeySelector, prometheusCertHash string, isRecovering bool, shouldMirrorKeyfileForMongot bool) workflow.Status {
=======
func (r *ReconcileMongoDbReplicaSet) updateOmDeploymentRs(ctx context.Context, conn om.Connection, membersNumberBefore int, rs *mdbv1.MongoDB, set appsv1.StatefulSet, log *zap.SugaredLogger, caFilePath, tlsCertPath, internalClusterCertPath string, agentCertSecretSelector corev1.SecretKeySelector, prometheusCertHash string, isRecovering bool, shouldMirrorKeyfileForMongot bool) workflow.Status {
>>>>>>> 0c114a4a
	log.Debug("Entering UpdateOMDeployments")
	// Only "concrete" RS members should be observed
	// - if scaling down, let's observe only members that will remain after scale-down operation
	// - if scaling up, observe only current members, because new ones might not exist yet
	err := agents.WaitForRsAgentsToRegister(set, util_int.Min(membersNumberBefore, int(*set.Spec.Replicas)), rs.Spec.GetClusterDomain(), conn, log, rs)
	if err != nil && !isRecovering {
		return workflow.Failed(err)
	}

	// If current operation is to Disable TLS, then we should the current members of the Replica Set,
	// this is, do not scale them up or down util TLS disabling has completed.
	shouldLockMembers, err := updateOmDeploymentDisableTLSConfiguration(conn, r.imageUrls[mcoConstruct.MongodbImageEnv], r.forceEnterprise, membersNumberBefore, rs, set, log, caFilePath, tlsCertPath)
	if err != nil && !isRecovering {
		return workflow.Failed(err)
	}

	var updatedMembers int
	if shouldLockMembers {
		// We should not add or remove members during this run, we'll wait for
		// TLS to be completely disabled first.
		updatedMembers = membersNumberBefore
	} else {
		updatedMembers = int(*set.Spec.Replicas)
	}

	replicaSet := replicaset.BuildFromStatefulSetWithReplicas(r.imageUrls[mcoConstruct.MongodbImageEnv], r.forceEnterprise, set, rs.GetSpec(), updatedMembers, rs.CalculateFeatureCompatibilityVersion(), tlsCertPath)
	processNames := replicaSet.GetProcessNames()

	status, additionalReconciliationRequired := r.updateOmAuthentication(ctx, conn, processNames, rs, agentCertSecretSelector, caFilePath, internalClusterCertPath, isRecovering, log)
	if !status.IsOK() && !isRecovering {
		return status
	}

	lastRsConfig, err := rs.GetLastAdditionalMongodConfigByType(mdbv1.ReplicaSetConfig)
	if err != nil && !isRecovering {
		return workflow.Failed(err)
	}

	p := PrometheusConfiguration{
		prometheus:         rs.GetPrometheus(),
		conn:               conn,
		secretsClient:      r.SecretClient,
		namespace:          rs.GetNamespace(),
		prometheusCertHash: prometheusCertHash,
	}

	err = conn.ReadUpdateDeployment(
		func(d om.Deployment) error {
			if shouldMirrorKeyfileForMongot {
				if err := r.mirrorKeyfileIntoSecretForMongot(ctx, d, rs, log); err != nil {
					return err
				}
			}
<<<<<<< HEAD
			return ReconcileReplicaSetAC(ctx, d, rs.Spec.DbCommonSpec, lastRsConfig.ToMap(), rs.Name, replicaSet, caFilePath, internalClusterPath, &p, log)
=======
			return ReconcileReplicaSetAC(ctx, d, rs.Spec.DbCommonSpec, lastRsConfig.ToMap(), rs.Name, replicaSet, caFilePath, internalClusterCertPath, &p, log)
>>>>>>> 0c114a4a
		},
		log,
	)

	if err != nil && !isRecovering {
		return workflow.Failed(err)
	}

	if err := om.WaitForReadyState(conn, processNames, isRecovering, log); err != nil {
		return workflow.Failed(err)
	}

	reconcileResult, _ := ReconcileLogRotateSetting(conn, rs.Spec.Agent, log)
	if !reconcileResult.IsOK() {
		return reconcileResult
	}

	if additionalReconciliationRequired {
		return workflow.Pending("Performing multi stage reconciliation")
	}

	externalDomain := rs.Spec.DbCommonSpec.GetExternalDomain()
	hostsBefore := getAllHostsRs(set, rs.Spec.GetClusterDomain(), membersNumberBefore, externalDomain)
	hostsAfter := getAllHostsRs(set, rs.Spec.GetClusterDomain(), scale.ReplicasThisReconciliation(rs), externalDomain)

	if err := host.CalculateDiffAndStopMonitoring(conn, hostsBefore, hostsAfter, log); err != nil && !isRecovering {
		return workflow.Failed(err)
	}

	if status := r.ensureBackupConfigurationAndUpdateStatus(ctx, conn, rs, r.SecretClient, log); !status.IsOK() && !isRecovering {
		return status
	}

	log.Info("Updated Ops Manager for replica set")
	return workflow.OK()
}

// updateOmDeploymentDisableTLSConfiguration checks if TLS configuration needs
// to be disabled. In which case it will disable it and inform to the calling
// function.
func updateOmDeploymentDisableTLSConfiguration(conn om.Connection, mongoDBImage string, forceEnterprise bool, membersNumberBefore int, rs *mdbv1.MongoDB, set appsv1.StatefulSet, log *zap.SugaredLogger, caFilePath, tlsCertPath string) (bool, error) {
	tlsConfigWasDisabled := false

	err := conn.ReadUpdateDeployment(
		func(d om.Deployment) error {
			if !d.TLSConfigurationWillBeDisabled(rs.Spec.GetSecurity()) {
				return nil
			}

			tlsConfigWasDisabled = true
			d.ConfigureTLS(rs.Spec.GetSecurity(), caFilePath)

			// configure as many agents/Pods as we currently have, no more (in case
			// there's a scale up change at the same time).
			replicaSet := replicaset.BuildFromStatefulSetWithReplicas(mongoDBImage, forceEnterprise, set, rs.GetSpec(), membersNumberBefore, rs.CalculateFeatureCompatibilityVersion(), tlsCertPath)

			lastConfig, err := rs.GetLastAdditionalMongodConfigByType(mdbv1.ReplicaSetConfig)
			if err != nil {
				return err
			}

			d.MergeReplicaSet(replicaSet, rs.Spec.AdditionalMongodConfig.ToMap(), lastConfig.ToMap(), log)

			return nil
		},
		log,
	)

	return tlsConfigWasDisabled, err
}

func (r *ReconcileMongoDbReplicaSet) OnDelete(ctx context.Context, obj runtime.Object, log *zap.SugaredLogger) error {
	rs := obj.(*mdbv1.MongoDB)

	projectConfig, credsConfig, err := project.ReadConfigAndCredentials(ctx, r.client, r.SecretClient, rs, log)
	if err != nil {
		return err
	}

	log.Infow("Removing replica set from Ops Manager", "config", rs.Spec)
	conn, _, err := connection.PrepareOpsManagerConnection(ctx, r.SecretClient, projectConfig, credsConfig, r.omConnectionFactory, rs.Namespace, log)
	if err != nil {
		return err
	}
	processNames := make([]string, 0)
	err = conn.ReadUpdateDeployment(
		func(d om.Deployment) error {
			processNames = d.GetProcessNames(om.ReplicaSet{}, rs.Name)
			// error means that replica set is not in the deployment - it's ok, and we can proceed (could happen if
			// deletion cleanup happened twice and the first one cleaned OM state already)
			if e := d.RemoveReplicaSetByName(rs.Name, log); e != nil {
				log.Warnf("Failed to remove replica set from automation config: %s", e)
			}

			return nil
		},
		log,
	)
	if err != nil {
		return err
	}

	if err := om.WaitForReadyState(conn, processNames, false, log); err != nil {
		return err
	}

	if rs.Spec.Backup != nil && rs.Spec.Backup.AutoTerminateOnDeletion {
		if err := backup.StopBackupIfEnabled(conn, conn, rs.Name, backup.ReplicaSetType, log); err != nil {
			return err
		}
	}

	hostsToRemove, _ := dns.GetDNSNames(rs.Name, rs.ServiceName(), rs.Namespace, rs.Spec.GetClusterDomain(), util.MaxInt(rs.Status.Members, rs.Spec.Members), nil)
	log.Infow("Stop monitoring removed hosts in Ops Manager", "removedHosts", hostsToRemove)

	if err = host.StopMonitoring(conn, hostsToRemove, log); err != nil {
		return err
	}

	if err := r.clearProjectAuthenticationSettings(ctx, conn, rs, processNames, log); err != nil {
		return err
	}

	r.resourceWatcher.RemoveDependentWatchedResources(rs.ObjectKey())

	log.Infow("Clear feature control for group: %s", "groupID", conn.GroupID())
	if result := controlledfeature.ClearFeatureControls(conn, conn.OpsManagerVersion(), log); !result.IsOK() {
		result.Log(log)
		log.Warnf("Failed to clear feature control from group: %s", conn.GroupID())
	}

	log.Info("Removed replica set from Ops Manager!")
	return nil
}

func getAllHostsRs(set appsv1.StatefulSet, clusterName string, membersCount int, externalDomain *string) []string {
	hostnames, _ := dns.GetDnsForStatefulSetReplicasSpecified(set, clusterName, membersCount, externalDomain)
	return hostnames
}

func (r *ReconcileMongoDbReplicaSet) applySearchOverrides(ctx context.Context, rs *mdbv1.MongoDB, log *zap.SugaredLogger) bool {
	search := r.lookupCorrespondingSearchResource(ctx, rs, log)
	if search == nil {
		log.Debugf("No MongoDBSearch resource found, skipping search overrides")
		return false
	}

	log.Infof("Applying search overrides from MongoDBSearch %s", search.NamespacedName())

	if rs.Spec.AdditionalMongodConfig == nil {
		rs.Spec.AdditionalMongodConfig = mdbv1.NewEmptyAdditionalMongodConfig()
	}
	searchMongodConfig := search_controller.GetMongodConfigParameters(search)
	rs.Spec.AdditionalMongodConfig.AddOption("setParameter", searchMongodConfig["setParameter"])

	mdbVersion, err := semver.ParseTolerant(rs.Spec.Version)
	if err != nil {
		log.Warnf("Failed to parse MongoDB version %q: %w. Proceeding without the automatic creation of the searchCoordinator role that's necessary for MongoDB <8.2", rs.Spec.Version, err)
	} else if semver.MustParse("8.2.0").GT(mdbVersion) {
		log.Infof("Polyfilling the searchCoordinator role for MongoDB %s", rs.Spec.Version)

		if rs.Spec.Security == nil {
			rs.Spec.Security = &mdbv1.Security{}
		}
		rs.Spec.Security.Roles = append(rs.Spec.Security.Roles, search_controller.SearchCoordinatorRole())
	}

	return true
}

func (r *ReconcileMongoDbReplicaSet) mirrorKeyfileIntoSecretForMongot(ctx context.Context, d om.Deployment, rs *mdbv1.MongoDB, log *zap.SugaredLogger) error {
	keyfileContents := maputil.ReadMapValueAsString(d, "auth", "key")
	keyfileSecret := &corev1.Secret{ObjectMeta: metav1.ObjectMeta{Name: fmt.Sprintf("%s-keyfile", rs.Name), Namespace: rs.Namespace}}

	log.Infof("Mirroring the replicaset %s's keyfile into the secret %s", rs.ObjectKey(), kube.ObjectKeyFromApiObject(keyfileSecret))

	_, err := controllerutil.CreateOrUpdate(ctx, r.client, keyfileSecret, func() error {
		keyfileSecret.StringData = map[string]string{"keyfile": keyfileContents}
		return controllerutil.SetOwnerReference(rs, keyfileSecret, r.client.Scheme())
	})
	if err != nil {
		return xerrors.Errorf("Failed to mirror the replicaset's keyfile into a secret: %w", err)
	} else {
		return nil
	}
}

func (r *ReconcileMongoDbReplicaSet) lookupCorrespondingSearchResource(ctx context.Context, rs *mdbv1.MongoDB, log *zap.SugaredLogger) *searchv1.MongoDBSearch {
	var search *searchv1.MongoDBSearch
	searchList := &searchv1.MongoDBSearchList{}
	if err := r.client.List(ctx, searchList, &client.ListOptions{
		FieldSelector: fields.OneTermEqualSelector(search_controller.MongoDBSearchIndexFieldName, rs.GetNamespace()+"/"+rs.GetName()),
	}); err != nil {
		log.Debugf("Failed to list MongoDBSearch resources: %v", err)
	}
	// this validates that there is exactly one MongoDBSearch pointing to this resource,
	// and that this resource passes search validations. If either fails, proceed without a search target
	// for the mongod automation config.
	if len(searchList.Items) == 1 {
		searchSource := search_controller.NewEnterpriseResourceSearchSource(rs)
		if searchSource.Validate() == nil {
			search = &searchList.Items[0]
		}
	}
	return search
}<|MERGE_RESOLUTION|>--- conflicted
+++ resolved
@@ -260,11 +260,7 @@
 	// See CLOUDP-189433 and CLOUDP-229222 for more details.
 	if recovery.ShouldTriggerRecovery(rs.Status.Phase != mdbstatus.PhaseRunning, rs.Status.LastTransition) {
 		log.Warnf("Triggering Automatic Recovery. The MongoDB resource %s/%s is in %s state since %s", rs.Namespace, rs.Name, rs.Status.Phase, rs.Status.LastTransition)
-<<<<<<< HEAD
-		automationConfigStatus := r.updateOmDeploymentRs(ctx, conn, rs.Status.Members, rs, sts, log, caFilePath, agentCertSecretSelector, prometheusCertHash, true, shouldMirrorKeyfile).OnErrorPrepend("Failed to create/update (Ops Manager reconciliation phase):")
-=======
 		automationConfigStatus := r.updateOmDeploymentRs(ctx, conn, rs.Status.Members, rs, sts, log, caFilePath, tlsCertPath, internalClusterCertPath, agentCertSecretSelector, prometheusCertHash, true, shouldMirrorKeyfile).OnErrorPrepend("Failed to create/update (Ops Manager reconciliation phase):")
->>>>>>> 0c114a4a
 		deploymentError := create.DatabaseInKubernetes(ctx, r.client, *rs, sts, rsConfig, log)
 		if deploymentError != nil {
 			log.Errorf("Recovery failed because of deployment errors, %w", deploymentError)
@@ -280,11 +276,7 @@
 	}
 	status = workflow.RunInGivenOrder(publishAutomationConfigFirst(ctx, r.client, *rs, lastSpec, rsConfig, log),
 		func() workflow.Status {
-<<<<<<< HEAD
-			return r.updateOmDeploymentRs(ctx, conn, rs.Status.Members, rs, sts, log, caFilePath, agentCertSecretSelector, prometheusCertHash, false, shouldMirrorKeyfile).OnErrorPrepend("Failed to create/update (Ops Manager reconciliation phase):")
-=======
 			return r.updateOmDeploymentRs(ctx, conn, rs.Status.Members, rs, sts, log, caFilePath, tlsCertPath, internalClusterCertPath, agentCertSecretSelector, prometheusCertHash, false, shouldMirrorKeyfile).OnErrorPrepend("Failed to create/update (Ops Manager reconciliation phase):")
->>>>>>> 0c114a4a
 		},
 		func() workflow.Status {
 			workflowStatus := create.HandlePVCResize(ctx, r.client, &sts, log)
@@ -458,11 +450,7 @@
 
 // updateOmDeploymentRs performs OM registration operation for the replicaset. So the changes will be finally propagated
 // to automation agents in containers
-<<<<<<< HEAD
-func (r *ReconcileMongoDbReplicaSet) updateOmDeploymentRs(ctx context.Context, conn om.Connection, membersNumberBefore int, rs *mdbv1.MongoDB, set appsv1.StatefulSet, log *zap.SugaredLogger, caFilePath string, agentCertSecretSelector corev1.SecretKeySelector, prometheusCertHash string, isRecovering bool, shouldMirrorKeyfileForMongot bool) workflow.Status {
-=======
 func (r *ReconcileMongoDbReplicaSet) updateOmDeploymentRs(ctx context.Context, conn om.Connection, membersNumberBefore int, rs *mdbv1.MongoDB, set appsv1.StatefulSet, log *zap.SugaredLogger, caFilePath, tlsCertPath, internalClusterCertPath string, agentCertSecretSelector corev1.SecretKeySelector, prometheusCertHash string, isRecovering bool, shouldMirrorKeyfileForMongot bool) workflow.Status {
->>>>>>> 0c114a4a
 	log.Debug("Entering UpdateOMDeployments")
 	// Only "concrete" RS members should be observed
 	// - if scaling down, let's observe only members that will remain after scale-down operation
@@ -516,11 +504,7 @@
 					return err
 				}
 			}
-<<<<<<< HEAD
-			return ReconcileReplicaSetAC(ctx, d, rs.Spec.DbCommonSpec, lastRsConfig.ToMap(), rs.Name, replicaSet, caFilePath, internalClusterPath, &p, log)
-=======
 			return ReconcileReplicaSetAC(ctx, d, rs.Spec.DbCommonSpec, lastRsConfig.ToMap(), rs.Name, replicaSet, caFilePath, internalClusterCertPath, &p, log)
->>>>>>> 0c114a4a
 		},
 		log,
 	)
