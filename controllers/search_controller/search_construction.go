package search_controller

import (
	"fmt"

	"github.com/blang/semver"
	"golang.org/x/xerrors"
	"k8s.io/apimachinery/pkg/types"
	"k8s.io/apimachinery/pkg/util/intstr"

	appsv1 "k8s.io/api/apps/v1"
	corev1 "k8s.io/api/core/v1"

	searchv1 "github.com/mongodb/mongodb-kubernetes/api/v1/search"
	"github.com/mongodb/mongodb-kubernetes/controllers/operator/construct"
	"github.com/mongodb/mongodb-kubernetes/mongodb-community-operator/api/v1/common"
	"github.com/mongodb/mongodb-kubernetes/mongodb-community-operator/pkg/kube/container"
	"github.com/mongodb/mongodb-kubernetes/mongodb-community-operator/pkg/kube/podtemplatespec"
	"github.com/mongodb/mongodb-kubernetes/mongodb-community-operator/pkg/kube/probes"
	"github.com/mongodb/mongodb-kubernetes/pkg/statefulset"
	"github.com/mongodb/mongodb-kubernetes/pkg/util"
)

const (
	MongotContainerName      = "mongot"
	SearchLivenessProbePath  = "/health"
	SearchReadinessProbePath = "/health" // Todo: Update this when search GA is available
)

// SearchSourceDBResource is an object wrapping a MongoDBCommunity object
// Its purpose is to:
//   - isolate and identify all the data we need to get from the CR in order to reconcile search resources
//   - implement search reconcile logic in a generic way that is working for any types of MongoDB databases (all database CRs).
//
// TODO check if we could use already existing interface (DbCommon, MongoDBStatefulSetOwner, etc.)
type SearchSourceDBResource interface {
<<<<<<< HEAD
	GetName() string
	NamespacedName() types.NamespacedName
	KeyfileSecretName() string
	GetNamespace() string
	DatabaseServiceName() string
	DatabasePort() int
	IsSecurityTLSConfigEnabled() bool
	TLSOperatorCASecretNamespacedName() types.NamespacedName
	Members() int
	Validate() error
=======
	KeyfileSecretName() string
	IsSecurityTLSConfigEnabled() bool
	TLSOperatorCASecretNamespacedName() types.NamespacedName
	HostSeeds() []string
	ValidateMongoDBVersion() error
}

func NewSearchSourceDBResourceFromMongoDBCommunity(mdbc *mdbcv1.MongoDBCommunity) SearchSourceDBResource {
	return &mdbcSearchResource{db: mdbc}
}

func NewSearchSourceDBResourceFromExternal(namespace string, spec *searchv1.ExternalMongoDBSource) SearchSourceDBResource {
	return &externalSearchResource{namespace: namespace, spec: spec}
}

// externalSearchResource implements SearchSourceDBResource for deployments managed outside the operator.
type externalSearchResource struct {
	namespace string
	spec      *searchv1.ExternalMongoDBSource
}

func (r *externalSearchResource) ValidateMongoDBVersion() error {
	return nil
}

func (r *externalSearchResource) KeyfileSecretName() string {
	if r.spec.KeyFileSecretKeyRef != nil {
		return r.spec.KeyFileSecretKeyRef.Name
	}

	return ""
}

func (r *externalSearchResource) IsSecurityTLSConfigEnabled() bool {
	return r.spec.TLS != nil && r.spec.TLS.Enabled
}

func (r *externalSearchResource) TLSOperatorCASecretNamespacedName() types.NamespacedName {
	if r.spec.TLS != nil && r.spec.TLS.CA != nil {
		return types.NamespacedName{
			Name:      r.spec.TLS.CA.Name,
			Namespace: r.namespace,
		}
	}

	return types.NamespacedName{}
}

func (r *externalSearchResource) HostSeeds() []string { return r.spec.HostAndPorts }

type mdbcSearchResource struct {
	db *mdbcv1.MongoDBCommunity
}

func (r *mdbcSearchResource) ValidateMongoDBVersion() error {
	version, err := semver.ParseTolerant(r.db.GetMongoDBVersion())
	if err != nil {
		return xerrors.Errorf("error parsing MongoDB version '%s': %w", r.db.GetMongoDBVersion(), err)
	} else if version.LT(semver.MustParse("8.0.10")) {
		return xerrors.New("MongoDB version must be 8.0.10 or higher")
	}

	return nil
}

func (r *mdbcSearchResource) HostSeeds() []string {
	seeds := make([]string, r.db.Spec.Members)
	for i := range seeds {
		seeds[i] = fmt.Sprintf("%s-%d.%s.%s.svc.cluster.local:%d", r.db.Name, i, r.db.ServiceName(), r.db.Namespace, r.db.GetMongodConfiguration().GetDBPort())
	}
	return seeds
}

func (r *mdbcSearchResource) Members() int {
	return r.db.Spec.Members
}

func (r *mdbcSearchResource) Name() string {
	return r.db.Name
}

func (r *mdbcSearchResource) NamespacedName() types.NamespacedName {
	return r.db.NamespacedName()
}

func (r *mdbcSearchResource) KeyfileSecretName() string {
	return r.db.GetAgentKeyfileSecretNamespacedName().Name
}

func (r *mdbcSearchResource) GetNamespace() string {
	return r.db.Namespace
}

func (r *mdbcSearchResource) HasSeparateDataAndLogsVolumes() bool {
	return r.db.HasSeparateDataAndLogsVolumes()
}

func (r *mdbcSearchResource) DatabaseServiceName() string {
	return r.db.ServiceName()
}

func (r *mdbcSearchResource) IsSecurityTLSConfigEnabled() bool {
	return r.db.Spec.Security.TLS.Enabled
}

func (r *mdbcSearchResource) DatabasePort() int {
	return r.db.GetMongodConfiguration().GetDBPort()
}

func (r *mdbcSearchResource) TLSOperatorCASecretNamespacedName() types.NamespacedName {
	return r.db.TLSOperatorCASecretNamespacedName()
>>>>>>> bf7a25e0
}

// ReplicaSetOptions returns a set of options which will configure a ReplicaSet StatefulSet
func CreateSearchStatefulSetFunc(mdbSearch *searchv1.MongoDBSearch, sourceDBResource SearchSourceDBResource, searchImage string) statefulset.Modification {
	labels := map[string]string{
		"app": mdbSearch.SearchServiceNamespacedName().Name,
	}

	tmpVolume := statefulset.CreateVolumeFromEmptyDir("tmp")
	tmpVolumeMount := statefulset.CreateVolumeMount(tmpVolume.Name, "/tmp", statefulset.WithReadOnly(false))

	dataVolumeName := "data"
	keyfileVolumeName := "keyfile"
	sourceUserPasswordVolumeName := "password"
	mongotConfigVolumeName := "config"

	pvcVolumeMount := statefulset.CreateVolumeMount(dataVolumeName, "/mongot/data", statefulset.WithSubPath("data"))

	keyfileVolume := statefulset.CreateVolumeFromSecret(keyfileVolumeName, sourceDBResource.KeyfileSecretName())
	keyfileVolumeMount := statefulset.CreateVolumeMount(keyfileVolumeName, "/mongot/keyfile", statefulset.WithReadOnly(true))

	sourceUserPasswordVolume := statefulset.CreateVolumeFromSecret(sourceUserPasswordVolumeName, mdbSearch.SourceUserPasswordSecretRef().Name)
	sourceUserPasswordVolumeMount := statefulset.CreateVolumeMount(sourceUserPasswordVolumeName, "/mongot/sourceUserPassword", statefulset.WithReadOnly(true))

	mongotConfigVolume := statefulset.CreateVolumeFromConfigMap(mongotConfigVolumeName, mdbSearch.MongotConfigConfigMapNamespacedName().Name)
	mongotConfigVolumeMount := statefulset.CreateVolumeMount(mongotConfigVolumeName, "/mongot/config", statefulset.WithReadOnly(true))

	var persistenceConfig *common.PersistenceConfig
	if mdbSearch.Spec.Persistence != nil && mdbSearch.Spec.Persistence.SingleConfig != nil {
		persistenceConfig = mdbSearch.Spec.Persistence.SingleConfig
	}

	defaultPersistenceConfig := common.PersistenceConfig{Storage: "10G"}
	dataVolumeClaim := statefulset.WithVolumeClaim(dataVolumeName, construct.PvcFunc(dataVolumeName, persistenceConfig, defaultPersistenceConfig, nil))

	podSecurityContext, _ := podtemplatespec.WithDefaultSecurityContextsModifications()

	volumeMounts := []corev1.VolumeMount{
		pvcVolumeMount,
		keyfileVolumeMount,
		tmpVolumeMount,
		mongotConfigVolumeMount,
		sourceUserPasswordVolumeMount,
	}

	volumes := []corev1.Volume{
		tmpVolume,
		keyfileVolume,
		mongotConfigVolume,
		sourceUserPasswordVolume,
	}

	stsModifications := []statefulset.Modification{
		statefulset.WithName(mdbSearch.StatefulSetNamespacedName().Name),
		statefulset.WithNamespace(mdbSearch.StatefulSetNamespacedName().Namespace),
		statefulset.WithServiceName(mdbSearch.SearchServiceNamespacedName().Name),
		statefulset.WithLabels(labels),
		statefulset.WithOwnerReference(mdbSearch.GetOwnerReferences()),
		statefulset.WithMatchLabels(labels),
		statefulset.WithReplicas(1),
		statefulset.WithUpdateStrategyType(appsv1.RollingUpdateStatefulSetStrategyType),
		dataVolumeClaim,
		statefulset.WithPodSpecTemplate(
			podtemplatespec.Apply(
				podSecurityContext,
				podtemplatespec.WithPodLabels(labels),
				podtemplatespec.WithVolumes(volumes),
				podtemplatespec.WithServiceAccount(util.MongoDBServiceAccount),
				podtemplatespec.WithContainer(MongotContainerName, mongodbSearchContainer(mdbSearch, volumeMounts, searchImage)),
			),
		),
	}

	if mdbSearch.Spec.StatefulSetConfiguration != nil {
		stsModifications = append(stsModifications, statefulset.WithCustomSpecs(mdbSearch.Spec.StatefulSetConfiguration.SpecWrapper.Spec))
		stsModifications = append(stsModifications, statefulset.WithObjectMetadata(
			mdbSearch.Spec.StatefulSetConfiguration.MetadataWrapper.Labels,
			mdbSearch.Spec.StatefulSetConfiguration.MetadataWrapper.Annotations,
		))
	}

	return statefulset.Apply(stsModifications...)
}

func mongodbSearchContainer(mdbSearch *searchv1.MongoDBSearch, volumeMounts []corev1.VolumeMount, searchImage string) container.Modification {
	_, containerSecurityContext := podtemplatespec.WithDefaultSecurityContextsModifications()
	return container.Apply(
		container.WithName(MongotContainerName),
		container.WithImage(searchImage),
		container.WithImagePullPolicy(corev1.PullAlways),
		container.WithLivenessProbe(mongotLivenessProbe(mdbSearch)),
		container.WithReadinessProbe(mongotReadinessProbe(mdbSearch)),
		container.WithResourceRequirements(createSearchResourceRequirements(mdbSearch.Spec.ResourceRequirements)),
		container.WithVolumeMounts(volumeMounts),
		container.WithCommand([]string{"sh"}),
		container.WithArgs([]string{
			"-c",
			`
cp /mongot/keyfile/keyfile /tmp/keyfile
chown 2000:2000 /tmp/keyfile
chmod 0600 /tmp/keyfile

cp /mongot/sourceUserPassword/password /tmp/sourceUserPassword
chown 2000:2000 /tmp/sourceUserPassword
chmod 0600 /tmp/sourceUserPassword

/mongot-community/mongot --config /mongot/config/config.yml
`,
		}),
		containerSecurityContext,
	)
}

func mongotLivenessProbe(search *searchv1.MongoDBSearch) func(*corev1.Probe) {
	return probes.Apply(
		probes.WithHandler(corev1.ProbeHandler{
			HTTPGet: &corev1.HTTPGetAction{
				Scheme: corev1.URISchemeHTTP,
				Port:   intstr.FromInt32(search.GetMongotHealthCheckPort()),
				Path:   SearchLivenessProbePath,
			},
		}),
		probes.WithInitialDelaySeconds(10),
		probes.WithPeriodSeconds(10),
		probes.WithTimeoutSeconds(5),
		probes.WithSuccessThreshold(1),
		probes.WithFailureThreshold(10),
	)
}

// mongotReadinessProbe just uses the endpoint intended for liveness checks;
// readiness check endpoint may be available in search GA.
func mongotReadinessProbe(search *searchv1.MongoDBSearch) func(*corev1.Probe) {
	return probes.Apply(
		probes.WithHandler(corev1.ProbeHandler{
			HTTPGet: &corev1.HTTPGetAction{
				Scheme: corev1.URISchemeHTTP,
				Port:   intstr.FromInt32(search.GetMongotHealthCheckPort()),
				Path:   SearchReadinessProbePath,
			},
		}),
		probes.WithInitialDelaySeconds(20),
		probes.WithPeriodSeconds(10),
		probes.WithTimeoutSeconds(5),
		probes.WithSuccessThreshold(1),
		probes.WithFailureThreshold(3),
	)
}

func createSearchResourceRequirements(requirements *corev1.ResourceRequirements) corev1.ResourceRequirements {
	if requirements != nil {
		return *requirements
	} else {
		return newSearchDefaultRequirements()
	}
}

func newSearchDefaultRequirements() corev1.ResourceRequirements {
	return corev1.ResourceRequirements{
		Requests: corev1.ResourceList{
			corev1.ResourceCPU:    construct.ParseQuantityOrZero("2"),
			corev1.ResourceMemory: construct.ParseQuantityOrZero("2G"),
		},
	}
}<|MERGE_RESOLUTION|>--- conflicted
+++ resolved
@@ -1,10 +1,6 @@
 package search_controller
 
 import (
-	"fmt"
-
-	"github.com/blang/semver"
-	"golang.org/x/xerrors"
 	"k8s.io/apimachinery/pkg/types"
 	"k8s.io/apimachinery/pkg/util/intstr"
 
@@ -34,130 +30,11 @@
 //
 // TODO check if we could use already existing interface (DbCommon, MongoDBStatefulSetOwner, etc.)
 type SearchSourceDBResource interface {
-<<<<<<< HEAD
-	GetName() string
-	NamespacedName() types.NamespacedName
-	KeyfileSecretName() string
-	GetNamespace() string
-	DatabaseServiceName() string
-	DatabasePort() int
-	IsSecurityTLSConfigEnabled() bool
-	TLSOperatorCASecretNamespacedName() types.NamespacedName
-	Members() int
-	Validate() error
-=======
 	KeyfileSecretName() string
 	IsSecurityTLSConfigEnabled() bool
 	TLSOperatorCASecretNamespacedName() types.NamespacedName
 	HostSeeds() []string
-	ValidateMongoDBVersion() error
-}
-
-func NewSearchSourceDBResourceFromMongoDBCommunity(mdbc *mdbcv1.MongoDBCommunity) SearchSourceDBResource {
-	return &mdbcSearchResource{db: mdbc}
-}
-
-func NewSearchSourceDBResourceFromExternal(namespace string, spec *searchv1.ExternalMongoDBSource) SearchSourceDBResource {
-	return &externalSearchResource{namespace: namespace, spec: spec}
-}
-
-// externalSearchResource implements SearchSourceDBResource for deployments managed outside the operator.
-type externalSearchResource struct {
-	namespace string
-	spec      *searchv1.ExternalMongoDBSource
-}
-
-func (r *externalSearchResource) ValidateMongoDBVersion() error {
-	return nil
-}
-
-func (r *externalSearchResource) KeyfileSecretName() string {
-	if r.spec.KeyFileSecretKeyRef != nil {
-		return r.spec.KeyFileSecretKeyRef.Name
-	}
-
-	return ""
-}
-
-func (r *externalSearchResource) IsSecurityTLSConfigEnabled() bool {
-	return r.spec.TLS != nil && r.spec.TLS.Enabled
-}
-
-func (r *externalSearchResource) TLSOperatorCASecretNamespacedName() types.NamespacedName {
-	if r.spec.TLS != nil && r.spec.TLS.CA != nil {
-		return types.NamespacedName{
-			Name:      r.spec.TLS.CA.Name,
-			Namespace: r.namespace,
-		}
-	}
-
-	return types.NamespacedName{}
-}
-
-func (r *externalSearchResource) HostSeeds() []string { return r.spec.HostAndPorts }
-
-type mdbcSearchResource struct {
-	db *mdbcv1.MongoDBCommunity
-}
-
-func (r *mdbcSearchResource) ValidateMongoDBVersion() error {
-	version, err := semver.ParseTolerant(r.db.GetMongoDBVersion())
-	if err != nil {
-		return xerrors.Errorf("error parsing MongoDB version '%s': %w", r.db.GetMongoDBVersion(), err)
-	} else if version.LT(semver.MustParse("8.0.10")) {
-		return xerrors.New("MongoDB version must be 8.0.10 or higher")
-	}
-
-	return nil
-}
-
-func (r *mdbcSearchResource) HostSeeds() []string {
-	seeds := make([]string, r.db.Spec.Members)
-	for i := range seeds {
-		seeds[i] = fmt.Sprintf("%s-%d.%s.%s.svc.cluster.local:%d", r.db.Name, i, r.db.ServiceName(), r.db.Namespace, r.db.GetMongodConfiguration().GetDBPort())
-	}
-	return seeds
-}
-
-func (r *mdbcSearchResource) Members() int {
-	return r.db.Spec.Members
-}
-
-func (r *mdbcSearchResource) Name() string {
-	return r.db.Name
-}
-
-func (r *mdbcSearchResource) NamespacedName() types.NamespacedName {
-	return r.db.NamespacedName()
-}
-
-func (r *mdbcSearchResource) KeyfileSecretName() string {
-	return r.db.GetAgentKeyfileSecretNamespacedName().Name
-}
-
-func (r *mdbcSearchResource) GetNamespace() string {
-	return r.db.Namespace
-}
-
-func (r *mdbcSearchResource) HasSeparateDataAndLogsVolumes() bool {
-	return r.db.HasSeparateDataAndLogsVolumes()
-}
-
-func (r *mdbcSearchResource) DatabaseServiceName() string {
-	return r.db.ServiceName()
-}
-
-func (r *mdbcSearchResource) IsSecurityTLSConfigEnabled() bool {
-	return r.db.Spec.Security.TLS.Enabled
-}
-
-func (r *mdbcSearchResource) DatabasePort() int {
-	return r.db.GetMongodConfiguration().GetDBPort()
-}
-
-func (r *mdbcSearchResource) TLSOperatorCASecretNamespacedName() types.NamespacedName {
-	return r.db.TLSOperatorCASecretNamespacedName()
->>>>>>> bf7a25e0
+	Validate() error
 }
 
 // ReplicaSetOptions returns a set of options which will configure a ReplicaSet StatefulSet
