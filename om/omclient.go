--- conflicted
+++ resolved
@@ -56,10 +56,7 @@
 	if err != nil {
 		return nil, err
 	}
-<<<<<<< HEAD
 	fmt.Println(string(ans))
-=======
->>>>>>> 92d5f1d6
 	return BuildDeploymentFromBytes(ans)
 }
 
