package om

import (
	"com.tengen/cm/config"
	"com.tengen/cm/util"
<<<<<<< HEAD
	"k8s.io/apimachinery/pkg/util/json"
=======
	"com.tengen/cm/core"
>>>>>>> d3fcbae5
)

// We cannot use ClusterConfig for serialization directly. We "embed" it instead and mask some of the fields (not
// beautiful but seems this is the easiest solution)
type Deployment struct {
	*config.ClusterConfig

	// masking this field - it will not be serialized
	Edition bool `json:"Edition,omitempty"`
}

func BuildDeploymentFromBytes(jsonBytes []byte) (ans *Deployment, err error) {
	cc := &Deployment{}
	if err := json.Unmarshal(jsonBytes, &cc); err != nil {
		return nil, err
	}
	return cc, nil
}

func newDeployment(version string) *Deployment {
	ans := &Deployment{ClusterConfig: &config.ClusterConfig{}}
	ans.Options = make(map[string]interface{})
	// TODO this must be a global constant
	ans.Options["downloadBase"] = "/var/lib/mongodb-mms-automation"
	ans.MongoDbVersions = make([]*config.MongoDbVersionConfig, 1)
	ans.MongoDbVersions[0] = &config.MongoDbVersionConfig{Name: version}
	ans.ReplicaSets = make([]*core.ReplSetConfig, 0)
	ans.Sharding = make([]*core.ShConfig, 0)
	// not sure why this one is mandatory - it's necessary only for BI connector
	ans.Mongosqlds = make([]*config.Mongosqld, 0)
	return ans
}

// methods for config:
// merge Standalone. If we found the process with the same name - update some fields there. Otherwise add the new one
func (self *Deployment) MergeStandalone(standaloneMongo *Standalone) {
	for _, pr := range self.Processes {
		if pr.Name == standaloneMongo.Process.Name {
			standaloneMongo.mergeInto(pr)
			// todo logging
			return
		}
	}
	self.Processes = append(self.Processes, standaloneMongo.Process.DeepCopy(util.NewAtmContext()))
}

// merge replicaset
// merge sharded cluster<|MERGE_RESOLUTION|>--- conflicted
+++ resolved
@@ -2,12 +2,9 @@
 
 import (
 	"com.tengen/cm/config"
+	"com.tengen/cm/core"
 	"com.tengen/cm/util"
-<<<<<<< HEAD
 	"k8s.io/apimachinery/pkg/util/json"
-=======
-	"com.tengen/cm/core"
->>>>>>> d3fcbae5
 )
 
 // We cannot use ClusterConfig for serialization directly. We "embed" it instead and mask some of the fields (not
