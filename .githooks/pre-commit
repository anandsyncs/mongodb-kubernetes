#!/usr/bin/env bash

set -Eeou pipefail

source scripts/dev/set_env_context.sh
source scripts/funcs/printing

if [ -f "${PROJECT_DIR}"/venv/bin/activate ]; then
  source "${PROJECT_DIR}"/venv/bin/activate
fi

if [[ -z "${EVERGREEN_MODE:-}" ]]; then
  # According to the latest SSDLC recommendations, the CI needs to always check all the files. Not just delta.
  git_last_changed=$(git ls-tree -r origin/master --name-only)
else
  git_last_changed=$(git diff --cached --name-only --diff-filter=ACM origin/master)
fi

mkdir -p "$(go env GOPATH)/bin"

update_mco_tests() {
  echo "Regenerating MCO evergreen tests configuration"
  python scripts/evergreen/e2e/mco/create_mco_tests.py >.evergreen-mco.yml
  git add .evergreen-mco.yml
}

# Generates a yaml file to install the operator from the helm sources.
generate_standalone_yaml() {
  HELM_OPTS=$@

  charttmpdir=$(mktemp -d 2>/dev/null || mktemp -d -t 'charttmpdir')
  charttmpdir=${charttmpdir}/chart
  mkdir -p "${charttmpdir}"

  FILES=(
    "${charttmpdir}/mongodb-kubernetes/templates/operator-roles-base.yaml"
    "${charttmpdir}/mongodb-kubernetes/templates/operator-roles-clustermongodbroles.yaml"
    "${charttmpdir}/mongodb-kubernetes/templates/operator-roles-pvc-resize.yaml"
    "${charttmpdir}/mongodb-kubernetes/templates/operator-roles-telemetry.yaml"
    "${charttmpdir}/mongodb-kubernetes/templates/operator-roles-webhook.yaml"
    "${charttmpdir}/mongodb-kubernetes/templates/database-roles.yaml"
    "${charttmpdir}/mongodb-kubernetes/templates/operator-sa.yaml"
    "${charttmpdir}/mongodb-kubernetes/templates/operator.yaml"
  )

  # generate normal public example
  helm template --namespace mongodb -f helm_chart/values.yaml helm_chart --output-dir "${charttmpdir}" ${HELM_OPTS[@]}
  cat "${FILES[@]}" >public/mongodb-kubernetes.yaml
  cat "helm_chart/crds/"* >public/crds.yaml

  # generate openshift public example
  rm -rf "${charttmpdir:?}"/*
  helm template --namespace mongodb -f helm_chart/values.yaml helm_chart --output-dir "${charttmpdir}" --values helm_chart/values-openshift.yaml ${HELM_OPTS[@]}
  cat "${FILES[@]}" >public/mongodb-kubernetes-openshift.yaml

  # generate openshift files for kustomize used for generating OLM bundle
  rm -rf "${charttmpdir:?}"/*
  helm template --namespace mongodb -f helm_chart/values.yaml helm_chart --output-dir "${charttmpdir}" --values helm_chart/values-openshift.yaml \
    --set operator.webhook.registerConfiguration=false --set operator.webhook.installClusterRole=false ${HELM_OPTS[@]}

  # update kustomize files for OLM bundle with files generated for openshift
  cp "${charttmpdir}/mongodb-kubernetes/templates/operator.yaml" config/manager/manager.yaml
  cp "${charttmpdir}/mongodb-kubernetes/templates/database-roles.yaml" config/rbac/database-roles.yaml
  cp "${charttmpdir}/mongodb-kubernetes/templates/operator-roles-base.yaml" config/rbac/operator-roles-base.yaml
  cp "${charttmpdir}/mongodb-kubernetes/templates/operator-roles-clustermongodbroles.yaml" config/rbac/operator-roles-clustermongodbroles.yaml
  cp "${charttmpdir}/mongodb-kubernetes/templates/operator-roles-pvc-resize.yaml" config/rbac/operator-roles-pvc-resize.yaml
  cp "${charttmpdir}/mongodb-kubernetes/templates/operator-roles-telemetry.yaml" config/rbac/operator-roles-telemetry.yaml

  # generate multi-cluster public example
  rm -rf "${charttmpdir:?}"/*
  helm template --namespace mongodb -f helm_chart/values.yaml helm_chart --output-dir "${charttmpdir}" --values helm_chart/values-multi-cluster.yaml ${HELM_OPTS[@]}
  cat "${FILES[@]}" >public/mongodb-kubernetes-multi-cluster.yaml

}

python_formatting() {
  # installing Black
  if ! command -v "black" >/dev/null; then
    pip install -r requirements.txt
  fi

  echo "formatting isort"
  isort .
  echo "formatting black"
  black .
}

generate_manifests() {
  make manifests

  git add config/crd/bases
  git add helm_chart/crds
  git add public/crds.yaml
}

update_values_yaml_files() {
  # ensure that all helm values files are up to date.
  # shellcheck disable=SC2154
  python scripts/evergreen/release/update_helm_values_files.py

  # commit any changes we made
  git add helm_chart/values.yaml
  git add helm_chart/values-openshift.yaml

  # these can change if the version of community operator is different
  git add go.mod
  git add go.sum
}

update_release_json() {
  # ensure that release.json is up 2 date
  # shellcheck disable=SC2154
  python scripts/evergreen/release/update_release.py

  # commit any changes we made
  git add release.json
}

regenerate_public_rbac_multi_cluster() {
    if echo "$git_last_changed" | grep -q -e 'cmd/kubectl-mongodb' -e 'pkg/kubectl-mongodb'; then
      echo 'regenerating multicluster RBAC public example'
      pushd pkg/kubectl-mongodb/common/
      EXPORT_RBAC_SAMPLES="true" go test ./... -run TestPrintingOutRolesServiceAccountsAndRoleBindings
      popd
      git add public/samples/multi-cluster-cli-gitops
    fi
}

<<<<<<< HEAD
function update_licenses() {
=======
update_licenses() {
>>>>>>> 67ff5175
    if [[ "${MDB_UPDATE_LICENSES:-""}" == "true" ]]; then
      echo 'regenerating licenses'
      time scripts/evergreen/update_licenses.sh 2>&1 | prepend "update_licenses"
      git add LICENSE-THIRD-PARTY
    fi
}

check_erroneous_kubebuilder_annotations() {
  # Makes sure there are not erroneous kubebuilder annotations that can
  # end up in CRDs as descriptions.
  if grep "// kubebuilder" ./* -r --exclude-dir=vendor --include=\*.go; then
    echo -e "${RED}Found an erroneous kubebuilder annotation${NO_COLOR}"
    exit 1
  fi
}

check_incorrect_makefile_variable_brackets() {
  if find . -name "Makefile" | grep -v vendor | xargs grep "\${"; then
    echo -e "${RED}ERROR: Makefiles should NEVER contain curly brackets variables${NO_COLOR}"
    exit 1
  fi
}

<<<<<<< HEAD
function validate_snippets() {
  echo scripts/code_snippets/validate_snippets.py
}

# Helper function to capture background job PID with job name
capture_bg_job() {
  local job_name="$1"
  local job_pid=$!
  bg_job_pids+=("${job_pid}")
  bg_job_pids_with_names+=("${job_pid}:${job_name}")
  echo "Started ${job_name} with PID: ${job_pid}"
}

get_job_name() {
  local search_pid="$1"
  local match
  match=$(printf '%s\n' "${bg_job_pids_with_names[@]}" | grep "^${search_pid}:")
  echo "${match#*:}"  # Remove everything up to and including the colon
}

function pre_commit() {
  # Array to store background job PIDs
  # IMPORTANT: ensure each task is executed in it's own subshell following the pattern:
  #    time new_check 2>&1 | prepend "new_check" &
  #    capture_bg_job "new_check"

  # those bg_job_ vars are global and capture_bg_job is appending to them on each call
  bg_job_pids=()
  bg_job_pids_with_names=()

  {
    # Update release.json first in case there is a newer version
=======
update_jobs() {
     # Update release.json first in case there is a newer version
>>>>>>> 67ff5175
    time update_release_json
    # We need to generate the values files first
    time update_values_yaml_files
    # The values files are used for generating the standalone yaml
    time generate_standalone_yaml
<<<<<<< HEAD
  } 2>&1 | prepend "update_jobs" &
  capture_bg_job "update_jobs"

  time update_licenses 2>&1 | prepend "update_licenses" &
  capture_bg_job "update_licenses"

  time scripts/evergreen/lint_code.sh 2>&1 | prepend "lint_code.sh" &
  capture_bg_job "lint_code.sh"

  time start_shellcheck 2>&1 | prepend "shellcheck" &
  capture_bg_job "shellcheck"

  time validate_snippets 2>&1 | prepend "validate_snippets" &
  capture_bg_job "validate_snippets"

  time regenerate_public_rbac_multi_cluster 2>&1 | prepend "regenerate_public_rbac_multi_cluster" &
  capture_bg_job "regenerate_public_rbac_multi_cluster"

  # Run black and isort on python files that have changed
  time python_formatting 2>&1 | prepend "python_formatting" &
  capture_bg_job "python_formatting"

  time check_erroneous_kubebuilder_annotations 2>&1 | prepend "check_erroneous_kubebuilder_annotations" &
  capture_bg_job "check_erroneous_kubebuilder_annotations"

  # add any other checks above

  # Wait for all background jobs and check their exit codes
  failures=()
  for pid in "${bg_job_pids[@]}"; do
    wait "${pid}" || {
      job_name=$(get_job_name "${pid}")
      failures+=("    ${RED}${job_name} (PID ${pid})${NO_COLOR}")
    }
  done

  if [[ ${#failures[@]} -gt 0 ]]; then
    echo -e "${RED}Some checks have failed:${NO_COLOR}"
    for failure in "${failures[@]}"; do
      echo -e "$failure"
    done
    echo -e "${RED}To see the details look for the job's logs by it's prefixed name (e.g. \"shellcheck:\").${NO_COLOR}"
    exit 1
  fi

  echo -e "${GREEN}pre-commit: All checks passed!${NO_COLOR}"
=======
}

lint_code() {
  scripts/evergreen/lint_code.sh
}

# bg_job_ vars are global; run_job_in_background function is appending to them on each call
bg_job_pids=()
bg_job_pids_with_names=()

get_job_name() {
  local search_pid="$1"
  local match
  match=$(printf '%s\n' "${bg_job_pids_with_names[@]}" | grep "^${search_pid}:")
  echo "${match#*:}"  # Remove everything up to and including the colon
}

# Executes function given on the first argument as background job.
# It's ensuring logs are properly prefixed by the name and
# the job's pid is captured in bg_jobs array in order to wait for completion.
run_job_in_background() {
  job_name=$1
  time ${job_name} 2>&1 | prepend "${job_name}" &

  local job_pid=$!
  bg_job_pids+=("${job_pid}")
  bg_job_pids_with_names+=("${job_pid}:${job_name}")
  echo "Started ${job_name} with PID: ${job_pid}"
}

# Waits for all background jobs stored in bg_job_pids and check their exit codes.
wait_for_all_background_jobs() {
    failures=()
    for pid in "${bg_job_pids[@]}"; do
      wait "${pid}" || {
        job_name=$(get_job_name "${pid}")
        failures+=("    ${RED}${job_name} (PID ${pid})${NO_COLOR}")
      }
    done

    if [[ ${#failures[@]} -gt 0 ]]; then
      echo -e "${RED}Some checks have failed:${NO_COLOR}"
      for failure in "${failures[@]}"; do
        echo -e "$failure"
      done
      echo -e "${RED}To see the details look/filter for the job's logs by it's prefixed name (e.g. \"start_shellcheck:\", \"lint_code:\", \"shellcheck failed\").${NO_COLOR}"
      return 1
    fi

    return 0
}

pre_commit() {
  run_job_in_background "update_jobs"
  run_job_in_background "update_licenses"
  run_job_in_background "lint_code"
  run_job_in_background "start_shellcheck"
  run_job_in_background "regenerate_public_rbac_multi_cluster"
  run_job_in_background "python_formatting"
  run_job_in_background "check_erroneous_kubebuilder_annotations"

  if wait_for_all_background_jobs; then
    echo -e "${GREEN}pre-commit: All checks passed!${NO_COLOR}"
    return 0
  else
    return 1
  fi
>>>>>>> 67ff5175
}

# Function to run shellcheck on a single file
run_shellcheck() {
  local file="$1"
<<<<<<< HEAD
  echo "Running shellcheck on $file"
  if ! shellcheck --color=always -x "$file" -e SC2154 -e SC1091 -e SC1090 -e SC2148 -o require-variable-braces -P "scripts"; then
    echo -e "${RED}shellcheck failed on $file${NO_COLOR}"
    exit 1
=======

  local diff_output
  diff_output=$(shellcheck -f diff "$file" -e SC2154 -e SC1091 -e SC1090 -e SC2148 -o require-variable-braces -P "scripts" 2>&1)

  if [[ -n "$diff_output" && "$diff_output" != *"Issues were detected, but none were auto-fixable"* ]]; then
    echo "$diff_output" | git apply
    echo "Applied auto-fixes for $file"
  elif [[ "$diff_output" == *"Issues were detected, but none were auto-fixable"* ]]; then
    echo -e "${RED}shellcheck failed on $file${NO_COLOR}"
    shellcheck --color=always -x "$file" -e SC2154 -e SC1091 -e SC1090 -e SC2148 -o require-variable-braces -P "scripts"
    return 1
>>>>>>> 67ff5175
  fi
}
# Export function so it's available in subshells
export -f run_shellcheck

<<<<<<< HEAD
=======
# Export function so it's available in subshells (for xargs)
export -f run_shellcheck

>>>>>>> 67ff5175
start_shellcheck() {
  # shellcheck disable=SC2016
  {
    find scripts -type f -name "*.sh"
    find scripts/dev/contexts -type f | grep -v private-context
    find scripts/funcs -type f
    find public/architectures -type f -name "*.sh"
    find docs/ -type f -name "*.sh"
  } | xargs -I {} -P 20 bash -c 'run_shellcheck "$1"' _ {}
}

cmd=${1:-"pre-commit"}

if [[ "${cmd}" == "generate_standalone_yaml" ]]; then
  shift 1
  generate_standalone_yaml "$@"
elif [[ "${cmd}" == "pre-commit" ]]; then
 time pre_commit
elif [[ "${cmd}" == "shellcheck" ]]; then
  start_shellcheck
elif [[ "${cmd}" == "lint" ]]; then
  lint_code
fi<|MERGE_RESOLUTION|>--- conflicted
+++ resolved
@@ -126,11 +126,7 @@
     fi
 }
 
-<<<<<<< HEAD
-function update_licenses() {
-=======
 update_licenses() {
->>>>>>> 67ff5175
     if [[ "${MDB_UPDATE_LICENSES:-""}" == "true" ]]; then
       echo 'regenerating licenses'
       time scripts/evergreen/update_licenses.sh 2>&1 | prepend "update_licenses"
@@ -154,100 +150,21 @@
   fi
 }
 
-<<<<<<< HEAD
-function validate_snippets() {
-  echo scripts/code_snippets/validate_snippets.py
-}
-
-# Helper function to capture background job PID with job name
-capture_bg_job() {
-  local job_name="$1"
-  local job_pid=$!
-  bg_job_pids+=("${job_pid}")
-  bg_job_pids_with_names+=("${job_pid}:${job_name}")
-  echo "Started ${job_name} with PID: ${job_pid}"
-}
-
-get_job_name() {
-  local search_pid="$1"
-  local match
-  match=$(printf '%s\n' "${bg_job_pids_with_names[@]}" | grep "^${search_pid}:")
-  echo "${match#*:}"  # Remove everything up to and including the colon
-}
-
-function pre_commit() {
-  # Array to store background job PIDs
-  # IMPORTANT: ensure each task is executed in it's own subshell following the pattern:
-  #    time new_check 2>&1 | prepend "new_check" &
-  #    capture_bg_job "new_check"
-
-  # those bg_job_ vars are global and capture_bg_job is appending to them on each call
-  bg_job_pids=()
-  bg_job_pids_with_names=()
-
-  {
-    # Update release.json first in case there is a newer version
-=======
 update_jobs() {
      # Update release.json first in case there is a newer version
->>>>>>> 67ff5175
     time update_release_json
     # We need to generate the values files first
     time update_values_yaml_files
     # The values files are used for generating the standalone yaml
     time generate_standalone_yaml
-<<<<<<< HEAD
-  } 2>&1 | prepend "update_jobs" &
-  capture_bg_job "update_jobs"
-
-  time update_licenses 2>&1 | prepend "update_licenses" &
-  capture_bg_job "update_licenses"
-
-  time scripts/evergreen/lint_code.sh 2>&1 | prepend "lint_code.sh" &
-  capture_bg_job "lint_code.sh"
-
-  time start_shellcheck 2>&1 | prepend "shellcheck" &
-  capture_bg_job "shellcheck"
-
-  time validate_snippets 2>&1 | prepend "validate_snippets" &
-  capture_bg_job "validate_snippets"
-
-  time regenerate_public_rbac_multi_cluster 2>&1 | prepend "regenerate_public_rbac_multi_cluster" &
-  capture_bg_job "regenerate_public_rbac_multi_cluster"
-
-  # Run black and isort on python files that have changed
-  time python_formatting 2>&1 | prepend "python_formatting" &
-  capture_bg_job "python_formatting"
-
-  time check_erroneous_kubebuilder_annotations 2>&1 | prepend "check_erroneous_kubebuilder_annotations" &
-  capture_bg_job "check_erroneous_kubebuilder_annotations"
-
-  # add any other checks above
-
-  # Wait for all background jobs and check their exit codes
-  failures=()
-  for pid in "${bg_job_pids[@]}"; do
-    wait "${pid}" || {
-      job_name=$(get_job_name "${pid}")
-      failures+=("    ${RED}${job_name} (PID ${pid})${NO_COLOR}")
-    }
-  done
-
-  if [[ ${#failures[@]} -gt 0 ]]; then
-    echo -e "${RED}Some checks have failed:${NO_COLOR}"
-    for failure in "${failures[@]}"; do
-      echo -e "$failure"
-    done
-    echo -e "${RED}To see the details look for the job's logs by it's prefixed name (e.g. \"shellcheck:\").${NO_COLOR}"
-    exit 1
-  fi
-
-  echo -e "${GREEN}pre-commit: All checks passed!${NO_COLOR}"
-=======
 }
 
 lint_code() {
   scripts/evergreen/lint_code.sh
+}
+
+function validate_snippets() {
+  scripts/code_snippets/validate_snippets.py
 }
 
 # bg_job_ vars are global; run_job_in_background function is appending to them on each call
@@ -304,6 +221,7 @@
   run_job_in_background "regenerate_public_rbac_multi_cluster"
   run_job_in_background "python_formatting"
   run_job_in_background "check_erroneous_kubebuilder_annotations"
+  run_job_in_background "validate_snippets"
 
   if wait_for_all_background_jobs; then
     echo -e "${GREEN}pre-commit: All checks passed!${NO_COLOR}"
@@ -311,18 +229,11 @@
   else
     return 1
   fi
->>>>>>> 67ff5175
 }
 
 # Function to run shellcheck on a single file
 run_shellcheck() {
   local file="$1"
-<<<<<<< HEAD
-  echo "Running shellcheck on $file"
-  if ! shellcheck --color=always -x "$file" -e SC2154 -e SC1091 -e SC1090 -e SC2148 -o require-variable-braces -P "scripts"; then
-    echo -e "${RED}shellcheck failed on $file${NO_COLOR}"
-    exit 1
-=======
 
   local diff_output
   diff_output=$(shellcheck -f diff "$file" -e SC2154 -e SC1091 -e SC1090 -e SC2148 -o require-variable-braces -P "scripts" 2>&1)
@@ -334,18 +245,12 @@
     echo -e "${RED}shellcheck failed on $file${NO_COLOR}"
     shellcheck --color=always -x "$file" -e SC2154 -e SC1091 -e SC1090 -e SC2148 -o require-variable-braces -P "scripts"
     return 1
->>>>>>> 67ff5175
-  fi
-}
-# Export function so it's available in subshells
-export -f run_shellcheck
-
-<<<<<<< HEAD
-=======
+  fi
+}
+
 # Export function so it's available in subshells (for xargs)
 export -f run_shellcheck
 
->>>>>>> 67ff5175
 start_shellcheck() {
   # shellcheck disable=SC2016
   {
