--- conflicted
+++ resolved
@@ -1,12 +1,7 @@
 apiVersion: v2
-<<<<<<< HEAD
-name: kubernetes-operator
-description: MongoDB Kubernetes Operator
-=======
 name: mongodb-kubernetes
 description: MongoDB Controllers for Kubernetes translate the human knowledge of creating
   a MongoDB instance into a scalable, repeatable, and standardized method.
->>>>>>> f0050b89
 version: 0.1.0
 kubeVersion: '>=1.16-0'
 type: application
