# 2h timeout for all the tasks
exec_timeout_secs: 7200

include:
  - filename: .evergreen-functions.yml
  - filename: .evergreen-tasks.yml
  - filename: .evergreen-mco.yml
  - filename: .evergreen-snippets.yml

variables:
  - &ops_manager_60_latest 6.0.27 # The order/index is important, since these are anchors. Please do not change

  - &ops_manager_70_latest 7.0.17 # The order/index is important, since these are anchors. Please do not change

  - &ops_manager_80_latest 8.0.12 # The order/index is important, since these are anchors. Please do not change

  # The dependency unification between static and non-static is intentional here.
  # Even though some images are exclusive, in EVG they all are built once and in parallel.
  # It is not worth the effort of splitting them out.
  # Once Static Containers are default, this piece can be cleaned up.
  - &base_om6_dependency
    depends_on:
      - name: build_om_images
        variant: build_om60_images
      - name: build_operator_ubi
        variant: init_test_run
      - name: build_init_database_image_ubi
        variant: init_test_run
      - name: build_database_image_ubi
        variant: init_test_run
      - name: build_test_image
        variant: init_test_run
      - name: build_init_appdb_images_ubi
        variant: init_test_run
      - name: build_init_om_images_ubi
        variant: init_test_run

  - &base_no_om_image_dependency
    depends_on:
      - name: build_om_images
        variant: build_om70_images
      - name: build_operator_ubi
        variant: init_test_run
      - name: build_init_database_image_ubi
        variant: init_test_run
      - name: build_database_image_ubi
        variant: init_test_run
      - name: build_init_om_images_ubi
        variant: init_test_run
      - name: build_test_image
        variant: init_test_run
      - name: build_init_appdb_images_ubi
        variant: init_test_run

  - &community_dependency
    depends_on:
      - name: build_operator_ubi
        variant: init_test_run
      - name: build_test_image
        variant: init_test_run
      - name: build_readiness_probe_image
        variant: init_test_run
      - name: build_upgrade_hook_image
        variant: init_test_run
      - name: build_mco_test_image
        variant: init_test_run

  - &setup_group
    setup_group_can_fail_task: true
    setup_group:
      - func: clone
      - func: download_kube_tools
      - func: setup_building_host

  - &setup_group_ibm
    setup_group_can_fail_task: true
    setup_group:
      - func: clone
      - func: setup_building_host_minikube
      - func: build_multi_cluster_binary

  - &setup_group_multi_cluster
    setup_group_can_fail_task: true
    setup_group:
      - func: clone
      - func: download_kube_tools
      - func: setup_building_host
      - func: build_multi_cluster_binary

  - &setup_and_teardown_task_cloudqa
    setup_task_can_fail_task: true
    setup_task:
      - func: cleanup_exec_environment
      - func: configure_docker_auth
      - func: setup_kubernetes_environment
      - func: setup_cloud_qa
    teardown_task_can_fail_task: true
    teardown_task:
      - func: teardown_cloud_qa
      - func: upload_e2e_logs
      - func: teardown_kubernetes_environment

  - &setup_and_teardown_task
    setup_task_can_fail_task: true
    setup_task:
      - func: cleanup_exec_environment
      - func: configure_docker_auth
      - func: setup_kubernetes_environment
    teardown_task_can_fail_task: true
    teardown_task:
      - func: upload_e2e_logs
      - func: teardown_kubernetes_environment

  - &teardown_group
    teardown_group:
      - func: prune_docker_resources
      - func: run_retry_script

  - &base_om7_dependency
    depends_on:
      - name: build_om_images
        variant: build_om70_images
      - name: build_operator_ubi
        variant: init_test_run
      - name: build_init_database_image_ubi
        variant: init_test_run
      - name: build_database_image_ubi
        variant: init_test_run
      - name: build_test_image
        variant: init_test_run
      - name: build_init_appdb_images_ubi
        variant: init_test_run
      - name: build_init_om_images_ubi
        variant: init_test_run

  - &base_om7_dependency_with_race
    depends_on:
      - name: build_om_images
        variant: build_om70_images
      - name: build_operator_race_ubi
        variant: init_test_run
      - name: build_init_database_image_ubi
        variant: init_test_run
      - name: build_database_image_ubi
        variant: init_test_run
      - name: build_test_image
        variant: init_test_run
      - name: build_init_appdb_images_ubi
        variant: init_test_run
      - name: build_init_om_images_ubi
        variant: init_test_run

  # Any change to base_om8_dependency should be reflected to its copy in .evergreen-snippets.yml
  - &base_om8_dependency
    depends_on:
      - name: build_om_images
        variant: build_om80_images
      - name: build_operator_ubi
        variant: init_test_run
      - name: build_init_database_image_ubi
        variant: init_test_run
      - name: build_database_image_ubi
        variant: init_test_run
      - name: build_test_image
        variant: init_test_run
      - name: build_init_appdb_images_ubi
        variant: init_test_run
      - name: build_init_om_images_ubi
        variant: init_test_run

parameters:
  - key: evergreen_retry
    value: "true"
    description: set this to false to suppress retries on failure

  - key: pin_tag_at
    value: 10:00
    description: Pin tags at this time of the day. Midnight by default for periodic and 10 for releases.

  - key: OVERRIDE_VERSION_ID
    value: ""
    description: "Patch id to reuse images from other Evergreen build"

  - key: code_snippets_teardown
    value: "true"
    description: set this to false if you would like to keep the clusters created during code snippets tests

  - key: code_snippets_reset
    value: "false"
    description: set this to true if you would like to delete the resources created in the code snippet tests, but keep the clusters

  - key: code_snippets_commit_output
    value: "false"
    description: set this to true if you would like the pipeline to automatically push a branch with updated snippets outputs


# Triggered manually or by PCT.
patch_aliases:
  - alias: "periodic_builds"
    variant_tags: [ "periodic_build" ]
    task: ".*"
  - alias: "periodic_teardowns"
    variant_tags: [ "periodic_teardown" ]
    task: ".*"
  - alias: "release_agent"
    variant_tags: [ "release_agent" ]
    task: ".*"
  - alias: "release_all_agents_manually"
    variant_tags: [ "release_all_agents_manually" ]
    task: ".*"
  - alias: "release"
    variant_tags: [ "release", "e2e_smoke_release_test_suite" ]
    task_tags: [ "image_release", "image_preflight", "openshift_bundles", "code_snippets", "patch-run" ]
  - alias: "smoke_test_release"
    variant_tags: [ "e2e_smoke_release_test_suite" ]
    task_tags: [ "patch-run" ]
  - alias: "patch-run-cloudqa"
    variant_tags: [ "cloudqa" ]
    task: ".*"

# Triggered whenever the GitHub PR is created
github_pr_aliases:
  - variant_tags: [ "unit_tests" ]
    task_tags: [ "unit_tests" ]
  - variant_tags: [ "e2e_test_suite" ]
    task_tags: [ "patch-run" ]
  - variant_tags: [ "e2e_mco_test_suite" ]
    task: ".*"
  - variant_tags: [ "auto_bump" ]
    task_tags: [ "patch-run" ]
  - variant_tags: [ "release_agents_on_ecr" ]
    task: ".*"

# Allows to see evergreen checks in GitHub commits
# https://github.com/mongodb/mongodb-kubernetes/commits/master/
github_checks_aliases:
  - variant: ".*"
    task: ".*"

# Triggered on git tag
git_tag_aliases:
  - git_tag: "^(\\d+\\.)?(\\d+\\.)?(\\d+)$"
    variant_tags: [ "release", "e2e_smoke_release_test_suite" ]
    task_tags: [ "image_release", "image_preflight", "openshift_bundles", "code_snippets", "patch-run" ]

tasks:
  - name: unit_tests_golang
    tags: [ "unit_tests" ]
    commands:
      - func: "test_golang_unit"

  - name: unit_tests_python
    tags: [ "unit_tests" ]
    commands:
      - func: "test_python_unit"

  - name: sbom_tests
    tags: [ "unit_tests" ]
    # The SBOM tests run only on commit builds. Running this on patches might cause false-positive failures
    # because certain images might not be there yet. Such situation happens for OM image upgrades for example.
    # See https://docs.devprod.prod.corp.mongodb.com/evergreen/Project-Configuration/Project-Configuration-Files#limiting-when-a-task-or-variant-will-run
    patchable: false
    commands:
      - func: "test_sboms"

  - name: lint_repo
    tags: [ "unit_tests" ]
    commands:
      - func: lint_repo

  - name: release_operator
    tags: [ "image_release" ]
    allowed_requesters: [ "patch", "github_tag" ]
    commands:
      - func: clone
      - func: setup_building_host
      - func: quay_login
      - func: setup_docker_sbom
      - func: legacy_pipeline
        vars:
          image_name: operator
          include_tags: release

  # Releases init images to Quay
  - name: release_init_appdb
    tags: [ "image_release" ]
    allowed_requesters: [ "patch", "github_tag" ]
    commands:
      - func: clone
      - func: setup_building_host
      - func: quay_login
      - func: setup_docker_sbom
      - func: legacy_pipeline
        vars:
          image_name: init-appdb
          include_tags: release

  - name: release_init_database
    tags: [ "image_release" ]
    allowed_requesters: [ "patch", "github_tag" ]
    commands:
      - func: clone
      - func: setup_building_host
      - func: quay_login
      - func: setup_docker_sbom
      - func: legacy_pipeline
        vars:
          image_name: init-database
          include_tags: release

  - name: release_init_ops_manager
    tags: [ "image_release" ]
    allowed_requesters: [ "patch", "github_tag" ]
    commands:
      - func: clone
      - func: setup_building_host
      - func: quay_login
      - func: setup_docker_sbom
      - func: legacy_pipeline
        vars:
          image_name: init-ops-manager
          include_tags: release

  # pct only triggers this variant once a new agent image is out
  - name: release_agent
    # this enables us to run this variant either manually (patch) which pct does or during an OM bump (github_pr)
    allowed_requesters: [ "patch", "github_pr" ]
    commands:
      - func: clone
      - func: setup_building_host
      - func: quay_login
      - func: setup_docker_sbom
      - func: pipeline
        vars:
          image_name: agent
          build_scenario: --build-scenario manual_release

  - name: migrate_all_agents
    # this enables us to run this variant manually to build all the agents for the new registry
    allowed_requesters: [ "patch" ]
    commands:
      - func: clone
      - func: setup_building_host
      - func: quay_login
      - func: pipeline_migrate_agents

  - name: run_precommit_and_push
    tags: ["patch-run"]
    commands:
      - func: clone
      - func: python_venv
      - func: download_kube_tools
      - func: setup_shellcheck
      - command: github.generate_token
        params:
          expansion_name: GH_TOKEN
      - command: subprocess.exec
        type: setup
        params:
          include_expansions_in_env:
            - GH_TOKEN
          working_dir: src/github.com/mongodb/mongodb-kubernetes
          binary: scripts/evergreen/precommit_bump.sh

  - name: release_all_agents_on_ecr
    # this enables us to run this manually (patch) and release all agent versions to ECR to verify
    # Dockerfile, script changes etc.
    allowed_requesters: [ "patch" ]
    commands:
      - func: clone
      - func: setup_building_host
      - func: pipeline
        vars:
          image_name: agent
          all_agents: "--all-agents"

  - name: release_all_currently_used_agents_on_ecr
    # this enables us to run this manually (patch) and release all agent versions to ECR to verify
    # Dockerfile, script changes etc.
    allowed_requesters: [ "patch" ]
    commands:
      - func: clone
      - func: setup_building_host
      - func: pipeline
        vars:
          image_name: agent
          all_agents: "--current-agents"

  - name: build_test_image
    commands:
      - func: clone
      - func: setup_building_host
      - func: build_multi_cluster_binary
      - func: pipeline
        vars:
          image_name: meko-tests

  - name: build_test_image_ibm
    commands:
      - func: clone
      - command: subprocess.exec
        type: setup
        params:
          env:
            SKIP_MINIKUBE_SETUP: "true"
          working_dir: src/github.com/mongodb/mongodb-kubernetes
          add_to_path:
            - ${workdir}/bin
          command: scripts/evergreen/setup_minikube_host.sh
      - func: build_multi_cluster_binary
      - func: build_test_image_ibm

  - name: build_mco_test_image
    commands:
      - func: clone
      - func: setup_building_host
      - func: pipeline
        vars:
          image_name: mco-tests

  - name: build_operator_ubi
    commands:
      - func: clone
      - func: setup_building_host
      - func: pipeline
        vars:
          image_name: operator

  - name: build_operator_race_ubi
    commands:
      - func: clone
      - func: setup_building_host
      - func: pipeline
        vars:
          image_name: operator-race

  - name: build_init_om_images_ubi
    commands:
      - func: clone
      - func: setup_building_host
      - func: pipeline
        vars:
          image_name: init-ops-manager

  - name: build_init_appdb_images_ubi
    commands:
      - func: clone
      - func: setup_building_host
      - func: pipeline
        vars:
          image_name: init-appdb

  - name: build_agent_images_ubi
    commands:
      - func: clone
      - func: setup_building_host
      - func: pipeline
        vars:
          image_name: agent

  - name: build_init_database_image_ubi
    commands:
      - func: clone
      - func: setup_building_host
      - func: pipeline
        vars:
          image_name: init-database

  - name: build_database_image_ubi
    commands:
      - func: clone
      - func: setup_building_host
      - func: pipeline
        vars:
          image_name: database

  - name: build_readiness_probe_image
    commands:
      - func: clone
      - func: setup_building_host
      - func: pipeline
        vars:
          image_name: readiness-probe

  - name: build_upgrade_hook_image
    commands:
      - func: clone
      - func: setup_building_host
      - func: pipeline
        vars:
          image_name: upgrade-hook

  - name: prepare_aws
    priority: 59
    commands:
      - func: clone
      - func: setup_jq
      - func: setup_aws
      - func: prepare_aws

  - name: run_retry_script
    tags: [ "patch-run" ]
    commands:
      - func: run_retry_script

  - name: generate_perf_tasks_one_thread
    commands:
      - func: clone
      - func: generate_perf_tests_tasks
        vars:
          variant: e2e_operator_perf_one_thread
          size: small

  - name: generate_perf_tasks_10_thread
    commands:
      - func: clone
      - func: generate_perf_tests_tasks
        vars:
          variant: e2e_operator_perf
          size: small

  - name: generate_perf_tasks_30_thread
    commands:
      - func: clone
      - func: generate_perf_tests_tasks
        vars:
          variant: e2e_operator_perf_thirty
          size: small

  - name: release_database
    tags: [ "image_release" ]
    allowed_requesters: [ "patch", "github_tag" ]
    commands:
      - func: clone
      - func: setup_building_host
      - func: quay_login
      - func: setup_docker_sbom
      - func: legacy_pipeline
        vars:
          image_name: database

  - name: build_om_images
    commands:
      - func: clone
      - func: setup_building_host
      - func: pipeline
        vars:
          image_name: ops-manager
          skip_tags: release

  - name: publish_ops_manager
    commands:
      - func: clone
      - func: setup_building_host
      - func: quay_login
      - func: setup_docker_sbom
      - func: pipeline
        vars:
          image_name: ops-manager
          build_scenario: --build-scenario manual_release

  - name: prepare_and_upload_openshift_bundles_for_e2e
    commands:
      - func: clone
      - func: setup_building_host
      - func: download_kube_tools
      - func: setup_prepare_openshift_bundles
      - func: prepare_openshift_bundles_for_e2e

  - name: prepare_and_upload_openshift_bundles
    tags: [ "openshift_bundles" ]
    commands:
      - func: clone
      - func: setup_aws
      - func: configure_docker_auth
      - func: setup_prepare_openshift_bundles
      - func: prepare_openshift_bundles
      - func: update_evergreen_expansions
      - func: upload_openshift_bundle
        vars:
          # mongoDbOperator expansion is added in update_evergreen_expansions func from release.json
          bundle_file_name: "mck-operator-certified-${mongodbOperator}.tgz"

  - name: run_conditionally_prepare_and_upload_openshift_bundles
    tags: [ "openshift_bundles" ]
    commands:
      - func: clone
      - func: run_task_conditionally
        vars:
          condition_script: scripts/evergreen/should_prepare_openshift_bundles.sh
          variant: prepare_openshift_bundles
          task: prepare_and_upload_openshift_bundles

  - name: backup_csv_images_dry_run
    commands:
      - func: clone
      - func: quay_login
      - command: subprocess.exec
        params:
          working_dir: src/github.com/mongodb/mongodb-kubernetes
          binary: python3
          args:
            - scripts/dev/release/backup_csv_images.py
            - scripts/dev/release/1.2.0.clusterserviceversion.yaml
            - --dry-run
            - --verbose
  - name: backup_csv_images_limit_3
    commands:
      - func: clone
      - func: quay_login
      - command: subprocess.exec
        params:
          working_dir: src/github.com/mongodb/mongodb-kubernetes
          binary: python3
          args:
            - scripts/dev/release/backup_csv_images.py
            - scripts/dev/release/1.2.0.clusterserviceversion.yaml
            - --limit
            - "3"
            - --verbose
  - name: backup_csv_images_all
    commands:
      - func: clone
      - func: quay_login
      - command: subprocess.exec
        params:
          working_dir: src/github.com/mongodb/mongodb-kubernetes
          binary: python3
          args:
            - scripts/dev/release/backup_csv_images.py
            - scripts/dev/release/1.2.0.clusterserviceversion.yaml
            - --verbose

task_groups:
  - name: unit_task_group
    max_hosts: -1
    setup_group_can_fail_task: true
    setup_group:
      - func: clone
      - func: python_venv
      - func: download_kube_tools
      - func: setup_shellcheck
    tasks:
      - lint_repo
      - unit_tests_golang
      - unit_tests_python
      - sbom_tests

  # Task group for deploying mongodbcommunity resources and testing the (former) MCO
  - name: e2e_mdb_community_task_group
    max_hosts: -1
    <<: *setup_group
    <<: *setup_and_teardown_task
    tasks:
      - e2e_community_replicaset_scale
      - e2e_search_community_basic
      - e2e_search_community_tls
      - e2e_search_external_basic
      - e2e_search_external_tls

  # This is the task group that contains all the tests run in the e2e_mdb_kind_ubuntu_cloudqa build variant
  - name: e2e_mdb_kind_cloudqa_task_group
    max_hosts: -1
    <<: *setup_group
    <<: *setup_and_teardown_task_cloudqa
    tasks:
      # e2e_kube_only_task_group
      - e2e_crd_validation
      - e2e_replica_set_config_map
      - e2e_replica_set_exposed_externally
      - e2e_replica_set_pv
      - e2e_replica_set_pv_multiple
      - e2e_replica_set_schema_validation
      - e2e_replica_set_statefulset_status
      - e2e_sharded_cluster_pv
      - e2e_sharded_cluster_recovery
      - e2e_sharded_cluster_schema_validation
      - e2e_sharded_cluster_statefulset_status
      - e2e_standalone_config_map
      - e2e_standalone_recovery
      - e2e_standalone_schema_validation
      - e2e_users_schema_validation
      - e2e_replica_set_tls_default
      - e2e_replica_set_tls_override
      - e2e_replica_set_ignore_unknown_users
      # e2e_core_task_group
      - e2e_all_mongodb_resources_parallel
      - e2e_multiple_cluster_failures
      - e2e_replica_set_custom_podspec
      - e2e_replica_set_custom_sa
      - e2e_replica_set_report_pending_pods
      - e2e_replica_set_recovery
      - e2e_replica_set_upgrade_downgrade
      - e2e_replica_set_agent_flags_and_readinessProbe
      - e2e_sharded_cluster
      - e2e_sharded_cluster_secret
      - e2e_sharded_cluster_upgrade_downgrade
      - e2e_sharded_cluster_custom_podspec
      - e2e_sharded_cluster_agent_flags
      - e2e_standalone_upgrade_downgrade
      - e2e_standalone_custom_podspec
      - e2e_standalone_agent_flags
      - e2e_replica_set_process_hostnames
      - e2e_replica_set_member_options
      # e2e_tls_task_group
      - e2e_replica_set_tls_allow
      - e2e_replica_set_tls_prefer
      - e2e_replica_set_tls_require_upgrade
      - e2e_tls_rs_additional_certs
      - e2e_tls_sc_additional_certs
      - e2e_tls_rs_intermediate_ca
      - e2e_tls_sharded_cluster_certs_prefix
      - e2e_sharded_cluster_migration
      - e2e_standalone_no_tls_no_status_is_set
      - e2e_feature_controls_authentication
      - e2e_replica_set
      - e2e_replica_set_liveness_probe
      - e2e_replica_set_mongod_options
      - e2e_replica_set_readiness_probe
      - e2e_replica_set_update_delete_parallel
      - e2e_sharded_cluster_scale_shards
      - e2e_sharded_cluster_shard_overrides
      - e2e_sharded_cluster_mongod_options_and_log_rotation
      - e2e_tls_rs_external_access
      - e2e_replica_set_tls_require
      - e2e_replica_set_tls_certs_secret_prefix
      - e2e_disable_tls_scale_up
      - e2e_replica_set_tls_require_and_disable
      # e2e_x509_task_group
      - e2e_configure_tls_and_x509_simultaneously_st
      - e2e_configure_tls_and_x509_simultaneously_rs
      - e2e_configure_tls_and_x509_simultaneously_sc
      - e2e_tls_x509_rs
      - e2e_tls_x509_sc
      - e2e_tls_x509_configure_all_options_rs
      - e2e_tls_x509_configure_all_options_sc
      - e2e_tls_x509_user_connectivity
      - e2e_tls_x509_users_addition_removal
      - e2e_replica_set_tls_process_hostnames
      # e2e_ldap_task_group
      - e2e_replica_set_ldap
      - e2e_sharded_cluster_ldap
      - e2e_replica_set_ldap_tls
      - e2e_replica_set_ldap_user_to_dn_mapping
      # e2e_replica_set_ldap_agent_auth
      - e2e_replica_set_ldap_agent_client_certs
      - e2e_replica_set_ldap_custom_roles
      - e2e_replica_set_update_roles_no_privileges
      - e2e_replica_set_ldap_group_dn
      - e2e_replica_set_ldap_group_dn_with_x509_agent
      # e2e_scram_sha_task_group_with_manually_generated_certs
      - e2e_replica_set_scram_sha_256_user_connectivity
      - e2e_replica_set_scram_sha_256_user_first
      - e2e_replica_set_scram_sha_1_user_connectivity
      - e2e_replica_set_scram_sha_1_upgrade
      - e2e_replica_set_scram_x509_ic_manual_certs
      - e2e_sharded_cluster_scram_sha_1_upgrade
      - e2e_sharded_cluster_scram_sha_256_user_connectivity
      - e2e_sharded_cluster_scram_sha_1_user_connectivity
      - e2e_sharded_cluster_scram_x509_ic_manual_certs
      - e2e_sharded_cluster_external_access
      # e2e_auth_transitions_task_group
      - e2e_replica_set_scram_sha_and_x509
      - e2e_replica_set_x509_to_scram_transition
      - e2e_sharded_cluster_scram_sha_and_x509
      - e2e_sharded_cluster_x509_to_scram_transition
      - e2e_sharded_cluster_internal_cluster_transition
      # e2e_webhook_validation_task_group
      - e2e_mongodb_validation_webhook
      - e2e_mongodb_roles_validation_webhook
      - e2e_vault_setup
      - e2e_vault_setup_tls
      # this test will either migrate from static to non-static or the other way around
      - e2e_replica_set_migration
      - e2e_replica_set_pv_resize
      - e2e_sharded_cluster_pv_resize
      - e2e_community_and_meko_replicaset_scale
      # OIDC test group
      - e2e_replica_set_oidc_m2m_group
      - e2e_replica_set_oidc_m2m_user
      - e2e_replica_set_oidc_workforce
      - e2e_sharded_cluster_oidc_m2m_group
      - e2e_sharded_cluster_oidc_m2m_user
      # MongoDBSearch test group
      - e2e_search_enterprise_basic
    <<: *teardown_group

  # this task group contains just a one task, which is smoke testing whether the operator
  # works correctly when we run it without installing webhook cluster roles
  - name: e2e_mdb_kind_no_webhook_roles_cloudqa_task_group
    max_hosts: -1
    <<: *setup_group
    <<: *setup_and_teardown_task_cloudqa
    tasks:
      - e2e_replica_set_agent_flags_and_readinessProbe
    <<: *teardown_group

  # This task group mostly duplicates tests running in e2e_mdb_kind_ubi_cloudqa
  # This is mostly a smoke test, so we execute only a few essential ones.
  - name: e2e_mdb_openshift_ubi_cloudqa_task_group
    # OM tests are also run on the same Openshift cluster, so we use 1 max host to not
    # allow the helm installations to interfere with each other during the setup of the tests.
    max_hosts: 1
    <<: *setup_group
    <<: *setup_and_teardown_task_cloudqa
    tasks:
      - e2e_crd_validation
      - e2e_replica_set_scram_sha_256_user_connectivity
      - e2e_sharded_cluster_scram_sha_256_user_connectivity
      - e2e_replica_set_pv
      - e2e_sharded_cluster_pv

  - name: e2e_custom_domain_task_group
    max_hosts: -1
    <<: *setup_group
    <<: *setup_and_teardown_task_cloudqa
    tasks:
      - e2e_replica_set

  # e2e_operator_task_group includes the tests for the specific Operator configuration/behavior. They may deal with
  # cluster-wide resources so should be run in isolated K8s clusters only (Kind or Minikube).
  - name: e2e_operator_task_group
    max_hosts: -1
    <<: *setup_group
    <<: *setup_and_teardown_task_cloudqa
    tasks:
      - e2e_operator_upgrade_replica_set
      - e2e_sharded_cluster_operator_upgrade_v1_27_to_mck
      - e2e_operator_upgrade_ops_manager
      - e2e_operator_proxy
      - e2e_operator_partial_crd
      - e2e_operator_clusterwide
      - e2e_operator_multi_namespaces
      - e2e_appdb_tls_operator_upgrade_v1_32_to_mck
      - e2e_meko_mck_upgrade
    <<: *teardown_group

  # e2e_operator_race_with_telemetry_task_group includes the tests for testing the operator with race detector enabled
  # additionally, it sends telemetry to cloud-dev; more here: https://wiki.corp.mongodb.com/display/MMS/Telemetry
  - name: e2e_operator_race_with_telemetry_task_group
    max_hosts: -1
    <<: *setup_group_multi_cluster
    <<: *setup_and_teardown_task
    tasks:
      - e2e_om_reconcile_race_with_telemetry
    <<: *teardown_group

  # e2e_operator_task_group includes the tests for the specific Operator configuration/behavior. They may deal with
  # cluster-wide resources so should be run in isolated K8s clusters only (Kind or Minikube).
  - name: e2e_static_operator_task_group
    max_hosts: -1
    <<: *setup_group
    <<: *setup_and_teardown_task_cloudqa
    tasks:
      - e2e_operator_upgrade_replica_set
      - e2e_sharded_cluster_operator_upgrade_v1_27_to_mck
      - e2e_operator_upgrade_ops_manager
      - e2e_operator_proxy
      - e2e_operator_partial_crd
      - e2e_operator_clusterwide
      - e2e_operator_multi_namespaces
      - e2e_appdb_tls_operator_upgrade_v1_32_to_mck
      - e2e_meko_mck_upgrade
    <<: *teardown_group

  - name: e2e_multi_cluster_kind_task_group
    max_hosts: -1
    <<: *setup_group
    <<: *setup_and_teardown_task_cloudqa
    tasks:
      - e2e_multi_cluster_replica_set
      - e2e_multi_cluster_replica_set_migration
      - e2e_multi_cluster_replica_set_member_options
      - e2e_multi_cluster_recover
      - e2e_multi_cluster_recover_clusterwide
      - e2e_multi_cluster_specific_namespaces
      - e2e_multi_cluster_scram
      - e2e_multi_cluster_tls_with_x509
      - e2e_multi_cluster_tls_no_mesh
      - e2e_multi_cluster_enable_tls
      # e2e_multi_cluster_with_ldap
      # e2e_multi_cluster_with_ldap_custom_roles
      - e2e_multi_cluster_mtls_test
      - e2e_multi_cluster_replica_set_deletion
      - e2e_multi_cluster_replica_set_scale_up
      - e2e_multi_cluster_scale_up_cluster
      - e2e_multi_cluster_scale_up_cluster_new_cluster
      - e2e_multi_cluster_replica_set_scale_down
      - e2e_multi_cluster_scale_down_cluster
      - e2e_multi_sts_override
      - e2e_multi_cluster_tls_with_scram
      - e2e_multi_cluster_upgrade_downgrade
      - e2e_multi_cluster_backup_restore
      - e2e_multi_cluster_backup_restore_no_mesh
      - e2e_multi_cluster_disaster_recovery
      - e2e_multi_cluster_multi_disaster_recovery
      - e2e_multi_cluster_recover_network_partition
      - e2e_multi_cluster_validation
      - e2e_multi_cluster_agent_flags
      - e2e_multi_cluster_replica_set_ignore_unknown_users
      - e2e_multi_cluster_pvc_resize
      - e2e_multi_cluster_sharded_geo_sharding
      - e2e_multi_cluster_sharded_scaling
      - e2e_multi_cluster_sharded_scaling_all_shard_overrides
      - e2e_multi_cluster_sharded_simplest
      - e2e_multi_cluster_sharded_snippets
      - e2e_multi_cluster_sharded_simplest_no_mesh
      - e2e_multi_cluster_sharded_external_access_no_ext_domain
      - e2e_multi_cluster_sharded_tls_no_mesh
      - e2e_multi_cluster_sharded_tls
      - e2e_multi_cluster_sharded_disaster_recovery
      - e2e_sharded_cluster
      - e2e_sharded_cluster_agent_flags
      - e2e_sharded_cluster_custom_podspec
      - e2e_sharded_cluster_mongod_options_and_log_rotation
      - e2e_sharded_cluster_migration
      - e2e_sharded_cluster_pv
      - e2e_sharded_cluster_pv_resize
      - e2e_sharded_cluster_recovery
      - e2e_sharded_cluster_scale_shards
      - e2e_sharded_cluster_shard_overrides
      - e2e_sharded_cluster_secret
      - e2e_sharded_cluster_statefulset_status
      - e2e_sharded_cluster_upgrade_downgrade
      - e2e_configure_tls_and_x509_simultaneously_sc
      - e2e_sharded_cluster_tls_require_custom_ca
      - e2e_tls_sharded_cluster_certs_prefix
      - e2e_tls_sc_additional_certs
      - e2e_tls_x509_configure_all_options_sc
      - e2e_tls_x509_sc
      - e2e_meko_mck_upgrade
      - e2e_mongodb_custom_roles
      - e2e_sharded_cluster_oidc_m2m_group
      - e2e_sharded_cluster_oidc_m2m_user
      - e2e_multi_cluster_oidc_m2m_group
      - e2e_multi_cluster_oidc_m2m_user

    <<: *teardown_group

  - name: e2e_multi_cluster_2_clusters_task_group
    max_hosts: -1
    <<: *setup_group
    <<: *setup_and_teardown_task_cloudqa
    tasks:
      - e2e_multi_cluster_2_clusters_replica_set
      - e2e_multi_cluster_2_clusters_clusterwide
    <<: *teardown_group

  - name: e2e_multi_cluster_om_appdb_task_group
    max_hosts: -1
    <<: *setup_group_multi_cluster
    <<: *setup_and_teardown_task
    tasks:
      # Dedicated AppDB Multi-Cluster tests
      - e2e_multi_cluster_appdb_validation
      - e2e_multi_cluster_om_validation
      - e2e_multi_cluster_appdb
      - e2e_multi_cluster_appdb_cleanup
      - e2e_multi_cluster_appdb_s3_based_backup_restore
      - e2e_multi_cluster_appdb_disaster_recovery
      - e2e_multi_cluster_appdb_disaster_recovery_force_reconfigure
      - e2e_multi_cluster_om_networking_clusterwide
      - e2e_multi_cluster_om_appdb_no_mesh
      # Reused OM tests with AppDB Multi-Cluster topology
      - e2e_appdb_tls_operator_upgrade_v1_32_to_mck
      - e2e_om_appdb_flags_and_config
      - e2e_om_appdb_upgrade
      - e2e_om_appdb_monitoring_tls
      - e2e_om_ops_manager_backup
      - e2e_om_ops_manager_backup_light
      - e2e_om_ops_manager_backup_liveness_probe
      - e2e_om_ops_manager_pod_spec
      - e2e_om_ops_manager_secure_config
      - e2e_om_appdb_validation
      - e2e_om_appdb_scram
      - e2e_om_external_connectivity
      - e2e_om_jvm_params
      - e2e_om_migration
      - e2e_om_localmode
      - e2e_om_ops_manager_enable_local_mode_running_om
      - e2e_om_localmode_multiple_pv
      - e2e_om_weak_password
      - e2e_om_ops_manager_backup_delete_sts_and_log_rotation
      - e2e_om_ops_manager_backup_tls
      - e2e_om_ops_manager_backup_s3_tls
      - e2e_om_ops_manager_backup_tls_custom_ca
      - e2e_om_ops_manager_backup_sharded_cluster
      - e2e_om_ops_manager_backup_kmip
      - e2e_om_ops_manager_https_enabled
      - e2e_om_ops_manager_https_enabled_hybrid
      - e2e_om_ops_manager_https_enabled_internet_mode
      - e2e_om_ops_manager_https_enabled_prefix
      - e2e_om_ops_manager_scale
      - e2e_om_ops_manager_upgrade
      - e2e_om_update_before_reconciliation
      - e2e_om_feature_controls
      - e2e_multi_cluster_appdb_upgrade_downgrade_v1_27_to_mck
      - e2e_multi_cluster_sharded_disaster_recovery
    # disabled tests:
    #    - e2e_om_multiple # multi-cluster failures in EVG
    #    - e2e_om_appdb_scale_up_down # test not "reused" for multi-cluster appdb
    <<: *teardown_group

  - name: e2e_static_multi_cluster_om_appdb_task_group
    max_hosts: -1
    <<: *setup_group_multi_cluster
    <<: *setup_and_teardown_task
    tasks:
      # Dedicated AppDB Multi-Cluster tests
      - e2e_multi_cluster_appdb_validation
      - e2e_multi_cluster_om_validation
      - e2e_multi_cluster_appdb
      - e2e_multi_cluster_appdb_cleanup
      - e2e_multi_cluster_appdb_s3_based_backup_restore
      - e2e_multi_cluster_appdb_disaster_recovery
      - e2e_multi_cluster_appdb_disaster_recovery_force_reconfigure
      - e2e_multi_cluster_om_networking_clusterwide
      - e2e_multi_cluster_om_appdb_no_mesh
      # Reused OM tests with AppDB Multi-Cluster topology
      - e2e_om_appdb_flags_and_config
      - e2e_om_appdb_upgrade
      - e2e_om_appdb_monitoring_tls
      - e2e_om_ops_manager_backup
      - e2e_om_ops_manager_backup_light
      - e2e_om_ops_manager_backup_liveness_probe
      - e2e_om_ops_manager_pod_spec
      - e2e_om_ops_manager_secure_config
      - e2e_om_appdb_validation
      - e2e_om_appdb_scram
      - e2e_om_external_connectivity
      - e2e_om_jvm_params
      - e2e_om_migration
      #  Deactivated tests
      #    - e2e_om_localmode
      #    - e2e_om_localmode_multiple_pv
      #    - e2e_om_ops_manager_https_enabled
      #    - e2e_om_ops_manager_https_enabled_hybrid
      #    - e2e_om_ops_manager_https_enabled_internet_mode
      - e2e_om_ops_manager_https_enabled_prefix
      - e2e_om_ops_manager_enable_local_mode_running_om
      - e2e_om_weak_password
      - e2e_om_ops_manager_backup_delete_sts_and_log_rotation
      - e2e_om_ops_manager_backup_tls
      - e2e_om_ops_manager_backup_s3_tls
      - e2e_om_ops_manager_backup_tls_custom_ca
      - e2e_om_ops_manager_backup_sharded_cluster
      - e2e_om_ops_manager_backup_kmip
      - e2e_om_ops_manager_scale
      - e2e_om_ops_manager_upgrade
      - e2e_multi_cluster_appdb_upgrade_downgrade_v1_27_to_mck
      - e2e_om_update_before_reconciliation
      - e2e_om_feature_controls
      - e2e_multi_cluster_sharded_disaster_recovery
    <<: *teardown_group

  # Dedicated task group for deploying OM Multi-Cluster when the operator is in the central cluster
  # that is not in the mesh
  - name: e2e_multi_cluster_om_operator_not_in_mesh_task_group
    max_hosts: -1
    <<: *setup_group_multi_cluster
    <<: *setup_and_teardown_task
    tasks:
      - e2e_multi_cluster_om_clusterwide_operator_not_in_mesh_networking
    <<: *teardown_group


  # This task group runs on Kind clusters. In theory ALL Ops Manager tests should be added here
  # including the cluster-wide resources changing. Uses Cloud-qa. TODO why Cloud-qa? those are OM tests
  - name: e2e_ops_manager_kind_only_task_group
    max_hosts: -1
    <<: *setup_group
    <<: *setup_and_teardown_task
    tasks:
      - e2e_om_appdb_external_connectivity
      - e2e_om_appdb_flags_and_config
      - e2e_om_appdb_monitoring_tls
      - e2e_om_appdb_multi_change
      - e2e_om_appdb_scale_up_down
      - e2e_om_appdb_upgrade
      - e2e_om_appdb_validation
      - e2e_om_appdb_scram
      - e2e_om_external_connectivity
      - e2e_om_jvm_params
      - e2e_om_migration
      - e2e_om_localmode
      - e2e_om_ops_manager_enable_local_mode_running_om
      - e2e_om_localmode_multiple_pv
      - e2e_om_weak_password
      - e2e_om_ops_manager_backup_delete_sts_and_log_rotation
      - e2e_om_ops_manager_backup_light
      - e2e_om_ops_manager_backup_tls
      - e2e_om_ops_manager_backup_s3_tls
      - e2e_om_ops_manager_backup_restore_minio
      - e2e_om_ops_manager_backup_tls_custom_ca
      - e2e_om_ops_manager_backup_liveness_probe
      - e2e_om_ops_manager_backup_sharded_cluster
      - e2e_om_ops_manager_backup_kmip
      - e2e_om_ops_manager_pod_spec
      - e2e_om_ops_manager_https_enabled
      - e2e_om_ops_manager_https_enabled_hybrid
      - e2e_om_ops_manager_https_enabled_internet_mode
      - e2e_om_ops_manager_https_enabled_prefix
      - e2e_om_ops_manager_scale
      - e2e_om_validation_webhook
      - e2e_om_ops_manager_secure_config
      - e2e_om_update_before_reconciliation
      - e2e_om_multiple
      - e2e_om_feature_controls
      - e2e_vault_setup_om
      - e2e_vault_setup_om_backup
    <<: *teardown_group

  - name: e2e_static_ops_manager_kind_only_task_group
    max_hosts: -1
    <<: *setup_group
    <<: *setup_and_teardown_task
    tasks:
      - e2e_om_appdb_external_connectivity
      - e2e_om_appdb_flags_and_config
      - e2e_om_appdb_monitoring_tls
      - e2e_om_appdb_multi_change
      - e2e_om_appdb_scale_up_down
      - e2e_om_appdb_upgrade
      - e2e_om_appdb_validation
      - e2e_om_appdb_scram
      - e2e_om_external_connectivity
      - e2e_om_jvm_params
      - e2e_om_weak_password
      - e2e_om_ops_manager_backup_delete_sts_and_log_rotation
      - e2e_om_ops_manager_backup_light
      - e2e_om_ops_manager_backup_tls
      - e2e_om_ops_manager_backup_s3_tls
      - e2e_om_ops_manager_backup_restore_minio
      - e2e_om_ops_manager_backup_tls_custom_ca
      - e2e_om_ops_manager_backup_liveness_probe
      - e2e_om_ops_manager_backup_sharded_cluster
      - e2e_om_ops_manager_backup_kmip
      - e2e_om_ops_manager_pod_spec
      - e2e_om_ops_manager_scale
      - e2e_om_validation_webhook
      - e2e_om_ops_manager_secure_config
      - e2e_om_update_before_reconciliation
      - e2e_om_multiple
      - e2e_om_feature_controls
      - e2e_vault_setup_om
      - e2e_vault_setup_om_backup
    #   Deactivated tests
    #    - e2e_om_localmode_multiple_pv
    #    - e2e_om_localmode
    #    - e2e_om_ops_manager_https_enabled_hybrid
    #    - e2e_om_ops_manager_https_enabled_internet_mode
    #    - e2e_om_ops_manager_https_enabled
    #    - e2e_om_ops_manager_https_enabled_prefix
    <<: *teardown_group

  - name: e2e_smoke_task_group
    max_hosts: -1
    <<: *setup_group
    <<: *setup_and_teardown_task
    tasks:
      - e2e_om_ops_manager_backup
    <<: *teardown_group

  - name: e2e_smoke_arm_task_group
    max_hosts: -1
    <<: *setup_group
    <<: *setup_and_teardown_task_cloudqa
    tasks:
      - e2e_replica_set
    <<: *teardown_group

  - name: e2e_smoke_ibm_task_group
    max_hosts: -1
    <<: *setup_group_ibm
    <<: *setup_and_teardown_task_cloudqa
    tasks:
      - e2e_replica_set
    <<: *teardown_group

  - name: e2e_ops_manager_kind_5_0_only_task_group
    max_hosts: -1
    <<: *setup_group
    <<: *setup_and_teardown_task
    tasks:
      - e2e_om_remotemode
      - e2e_om_ops_manager_backup_restore
      - e2e_om_ops_manager_queryable_backup
      - e2e_om_ops_manager_backup
    <<: *teardown_group

  # Tests features only supported on OM60
  - name: e2e_ops_manager_kind_6_0_only_task_group
    max_hosts: -1
    <<: *setup_group
    <<: *setup_and_teardown_task
    tasks:
      - e2e_om_ops_manager_prometheus
    <<: *teardown_group

  # Tests features only supported on OM70 and OM80, its only upgrade test as we test upgrading from 6 to 7 or 7 to 8
  - name: e2e_ops_manager_upgrade_only_task_group
    max_hosts: -1
    <<: *setup_group
    <<: *setup_and_teardown_task
    tasks:
      - e2e_om_ops_manager_upgrade
    <<: *teardown_group

  # Tests features only supported on OM60
  - name: e2e_static_ops_manager_kind_6_0_only_task_group
    max_hosts: -1
    <<: *setup_group
    <<: *setup_and_teardown_task
    tasks:
      - e2e_om_ops_manager_prometheus
    <<: *teardown_group

  - name: e2e_kind_olm_group
    max_hosts: -1
    <<: *setup_group
    <<: *setup_and_teardown_task
    setup_task_can_fail_task: true
    setup_task:
      # Even if the two first tasks are already part of setup_and_teardown_task,
      # we need to repeat them because we are overriding the setup_task variable of the YAML anchor
      - func: cleanup_exec_environment
      - func: configure_docker_auth
      - func: setup_kubernetes_environment
      - func: setup_prepare_openshift_bundles
      - func: install_olm
    tasks:
      - e2e_olm_operator_upgrade
      - e2e_olm_operator_upgrade_with_resources
      - e2e_olm_meko_operator_upgrade_with_resources
    <<: *teardown_group

buildvariants:
  ## Unit tests + lint build variant

  - name: unit_tests
    display_name: "unit_tests"
    tags: [ "unit_tests" ]
    run_on:
      - ubuntu2204-small
    tasks:
      - name: "unit_task_group"

  ## Build variants for E2E tests

  # The pattern for naming build variants for E2E tests:
  # e2e_<type>_<cluster>_<distro>[_<om_version>]
  # where <type> is any of mdb|om<version>|operator
  # where <cluster> is any of kind|openshift
  # where <distro> is any of ubuntu|ubi
  # where <om_version> denotes the OM version tested (e.g. om50, om60, cloudqa) - used only for MDB tests

  # MongoDBCommunity build variant
  - name: e2e_mdb_community
    display_name: e2e_mdb_community
    tags: [ "e2e_test_suite"]
    run_on:
      - ubuntu2204-large
    <<: *community_dependency
    tasks:
      - name: e2e_mdb_community_task_group

  ## MongoDB build variants
  - name: e2e_mdb_kind_ubi_cloudqa
    display_name: e2e_mdb_kind_ubi_cloudqa
    tags: [ "e2e_test_suite", "cloudqa" ]
    run_on:
      - ubuntu2204-medium
    <<: *base_no_om_image_dependency
    tasks:
      - name: e2e_mdb_kind_cloudqa_task_group

  - name: e2e_custom_domain_mdb_kind_ubi_cloudqa
    display_name: e2e_custom_domain_mdb_kind_ubi_cloudqa
    tags: [ "e2e_test_suite", "cloudqa" ]
    run_on:
      - ubuntu2204-large
    <<: *base_no_om_image_dependency
    tasks:
      - name: e2e_custom_domain_task_group

  - name: e2e_static_mdb_kind_ubi_cloudqa
    display_name: e2e_static_mdb_kind_ubi_cloudqa
    tags: [ "e2e_test_suite", "cloudqa" ]
    run_on:
      - ubuntu2204-medium
    <<: *base_no_om_image_dependency
    tasks:
      - name: e2e_mdb_kind_cloudqa_task_group

  - name: e2e_static_custom_domain_mdb_kind_ubi_cloudqa
    display_name: e2e_static_custom_domain_mdb_kind_ubi_cloudqa
    tags: [ "e2e_test_suite", "cloudqa" ]
    run_on:
      - ubuntu2204-large
    depends_on:
      - name: build_operator_ubi
        variant: init_test_run
      - name: build_test_image
        variant: init_test_run
      - name: build_init_appdb_images_ubi
        variant: init_test_run
      - name: build_init_om_images_ubi
        variant: init_test_run
      - name: build_init_database_image_ubi
        variant: init_test_run

    tasks:
      - name: e2e_custom_domain_task_group

  - name: e2e_mdb_openshift_ubi_cloudqa
    display_name: e2e_mdb_openshift_ubi_cloudqa
    tags: [ "e2e_openshift_test_suite", "cloudqa" ]
    depends_on:
      - name: build_operator_ubi
        variant: init_test_run
      - name: build_init_database_image_ubi
        variant: init_test_run
      - name: build_database_image_ubi
        variant: init_test_run
      - name: build_test_image
        variant: init_test_run
    run_on:
      - ubuntu2204-small
    tasks:
      - name: e2e_mdb_openshift_ubi_cloudqa_task_group

  # This name is on purpose reversed from e2e_static_openshift to e2e_openshift_static.
  # That is because we run a regex
  # in evergreen for all variants matching e2e_static-*, but we do not want to run openshift variants on every pr.
  - name: e2e_openshift_static_mdb_ubi_cloudqa
    display_name: e2e_openshift_static_mdb_ubi_cloudqa
    tags: [ "e2e_openshift_test_suite", "cloudqa" ]
    depends_on:
      - name: build_operator_ubi
        variant: init_test_run
      - name: build_test_image
        variant: init_test_run
      - name: build_init_database_image_ubi
        variant: init_test_run

    run_on:
      - ubuntu2204-small
    tasks:
      - name: e2e_mdb_openshift_ubi_cloudqa_task_group

  ## Ops Manager build variants

  # Isolated Ops Manager Tests for 6.0 version
  - name: e2e_om60_kind_ubi
    display_name: e2e_om60_kind_ubi
    tags: [ "e2e_test_suite" ]
    run_on:
      - ubuntu2204-medium-high-memory
    <<: *base_om6_dependency
    tasks:
      - name: e2e_ops_manager_kind_only_task_group
      - name: e2e_ops_manager_kind_5_0_only_task_group
      - name: e2e_ops_manager_kind_6_0_only_task_group

  # Isolated Ops Manager Tests for 6.0 version
  - name: e2e_static_om60_kind_ubi
    display_name: e2e_static_om60_kind_ubi
    tags: [ "e2e_test_suite" ]
    run_on:
      - ubuntu2204-medium
    <<: *base_om6_dependency
    tasks:
      - name: e2e_static_ops_manager_kind_only_task_group
      - name: e2e_static_ops_manager_kind_6_0_only_task_group

  - name: e2e_om70_kind_ubi
    display_name: e2e_om70_kind_ubi
    tags: [ "e2e_test_suite" ]
    run_on:
      - ubuntu2204-medium-high-memory
    <<: *base_om7_dependency
    tasks:
      - name: e2e_ops_manager_kind_only_task_group
      - name: e2e_ops_manager_kind_5_0_only_task_group
      - name: e2e_ops_manager_kind_6_0_only_task_group
      - name: e2e_ops_manager_upgrade_only_task_group

  - name: e2e_static_om70_kind_ubi
    display_name: e2e_static_om70_kind_ubi
    tags: [ "e2e_test_suite" ]
    run_on:
      - ubuntu2204-medium
    <<: *base_om7_dependency
    tasks:
      - name: e2e_static_ops_manager_kind_only_task_group
      - name: e2e_static_ops_manager_kind_6_0_only_task_group
      - name: e2e_ops_manager_upgrade_only_task_group

  - name: e2e_om80_kind_ubi
    display_name: e2e_om80_kind_ubi
    tags: [ "e2e_test_suite" ]
    run_on:
      - ubuntu2204-medium-high-memory
    <<: *base_om8_dependency
    tasks:
      - name: e2e_ops_manager_kind_only_task_group
      - name: e2e_ops_manager_kind_5_0_only_task_group
      - name: e2e_ops_manager_kind_6_0_only_task_group
      - name: e2e_ops_manager_upgrade_only_task_group

  - name: e2e_static_om80_kind_ubi
    display_name: e2e_static_om80_kind_ubi
    tags: [ "e2e_test_suite" ]
    run_on:
      - ubuntu2204-medium
    <<: *base_om8_dependency
    tasks:
      - name: e2e_static_ops_manager_kind_only_task_group
      - name: e2e_static_ops_manager_kind_6_0_only_task_group
      - name: e2e_ops_manager_upgrade_only_task_group

  - name: e2e_operator_race_ubi_with_telemetry
    display_name: e2e_operator_race_ubi_with_telemetry
    tags: [ "e2e_test_suite" ]
    run_on:
      - ubuntu1804-xlarge
    <<: *base_om7_dependency_with_race
    tasks:
      - name: e2e_operator_race_with_telemetry_task_group

  - name: e2e_smoke
    display_name: e2e_smoke
    tags: [ "e2e_test_suite", "e2e_smoke_release_test_suite" ]
    run_on:
      - ubuntu2204-large
    allowed_requesters: [ "patch", "github_tag" ]
    depends_on:
      - name: build_test_image
        variant: init_test_run
    tasks:
      - name: e2e_smoke_task_group

  - name: e2e_smoke_ibm_power
    display_name: e2e_smoke_ibm_power
    tags: [ "e2e_test_suite", "e2e_smoke_release_test_suite" ]
    run_on:
      - rhel9-power-small
      - rhel9-power-large
    allowed_requesters: [ "patch", "github_tag" ]
    depends_on:
      - name: build_operator_ubi
        variant: init_test_run
      - name: build_init_database_image_ubi
        variant: init_test_run
      - name: build_database_image_ubi
        variant: init_test_run
      - name: build_init_appdb_images_ubi
        variant: init_test_run
      - name: build_init_om_images_ubi
        variant: init_test_run
      - name: build_test_image_ibm
        variant: init_test_run_ibm_power
    tasks:
      - name: e2e_smoke_ibm_task_group

  - name: e2e_smoke_ibm_z
    display_name: e2e_smoke_ibm_z
    tags: [ "e2e_test_suite", "e2e_smoke_release_test_suite" ]
    run_on:
      - rhel9-zseries-small
      - rhel9-zseries-large
    allowed_requesters: [ "patch", "github_tag" ]
    depends_on:
      - name: build_operator_ubi
        variant: init_test_run
      - name: build_init_database_image_ubi
        variant: init_test_run
      - name: build_database_image_ubi
        variant: init_test_run
      - name: build_init_appdb_images_ubi
        variant: init_test_run
      - name: build_init_om_images_ubi
        variant: init_test_run
      - name: build_test_image_ibm
        variant: init_test_run_ibm_z
    tasks:
      - name: e2e_smoke_ibm_task_group

  - name: e2e_smoke_arm
    display_name: e2e_smoke_arm
    tags: [ "e2e_test_suite", "e2e_smoke_release_test_suite" ]
    run_on:
      - ubuntu2204-arm64-large
    allowed_requesters: [ "patch", "github_tag" ]
    <<: *base_no_om_image_dependency
    tasks:
      - name: e2e_smoke_arm_task_group

  - name: e2e_static_smoke_arm
    display_name: e2e_smoke_arm
    tags: [ "e2e_test_suite", "e2e_smoke_release_test_suite" ]
    run_on:
      - ubuntu2204-arm64-large
    allowed_requesters: [ "patch", "github_tag" ]
    <<: *base_no_om_image_dependency
    tasks:
      - name: e2e_smoke_arm_task_group

  - name: e2e_static_smoke_ibm_z
    display_name: e2e_static_smoke_ibm_z
    tags: [ "e2e_test_suite", "e2e_smoke_release_test_suite" ]
    run_on:
      - rhel9-zseries-small
      - rhel9-zseries-large
    allowed_requesters: [ "patch", "github_tag" ]
    depends_on:
      - name: build_operator_ubi
        variant: init_test_run
      - name: build_init_database_image_ubi
        variant: init_test_run
      - name: build_database_image_ubi
        variant: init_test_run
      - name: build_init_appdb_images_ubi
        variant: init_test_run
      - name: build_init_om_images_ubi
        variant: init_test_run
      - name: build_test_image_ibm
        variant: init_test_run_ibm_z
    tasks:
      - name: e2e_smoke_ibm_task_group

  - name: e2e_static_smoke_ibm_power
    display_name: e2e_static_smoke_ibm_power
    tags: [ "e2e_test_suite", "e2e_smoke_release_test_suite" ]
    run_on:
      - rhel9-power-small
      - rhel9-power-large
    allowed_requesters: [ "patch", "github_tag" ]
    depends_on:
      - name: build_operator_ubi
        variant: init_test_run
      - name: build_init_database_image_ubi
        variant: init_test_run
      - name: build_database_image_ubi
        variant: init_test_run
      - name: build_init_appdb_images_ubi
        variant: init_test_run
      - name: build_init_om_images_ubi
        variant: init_test_run
      - name: build_test_image_ibm
        variant: init_test_run_ibm_power
    tasks:
      - name: e2e_smoke_ibm_task_group

  - name: e2e_static_smoke
    display_name: e2e_static_smoke
    tags: [ "e2e_test_suite", "e2e_smoke_release_test_suite" ]
    run_on:
      - ubuntu2204-large
    allowed_requesters: [ "patch", "github_tag" ]
    depends_on:
      - name: build_test_image
        variant: init_test_run
    tasks:
      - name: e2e_smoke_task_group

  - name: e2e_multi_cluster_kind
    display_name: e2e_multi_cluster_kind
    tags: [ "e2e_test_suite", "cloudqa"]
    run_on:
      - ubuntu2204-large
    <<: *base_om6_dependency
    tasks:
      - name: e2e_multi_cluster_kind_task_group

  - name: e2e_static_multi_cluster_kind
    display_name: e2e_static_multi_cluster_kind
    tags: [ "e2e_test_suite", "cloudqa"]
    run_on:
      - ubuntu2204-large
    <<: *base_om6_dependency
    tasks:
      - name: e2e_multi_cluster_kind_task_group

  - name: e2e_multi_cluster_2_clusters
    display_name: e2e_multi_cluster_2_clusters
    tags: [ "e2e_test_suite", "cloudqa"]
    run_on:
      - ubuntu2204-large
    <<: *base_om6_dependency
    tasks:
      - name: e2e_multi_cluster_2_clusters_task_group

  - name: e2e_static_multi_cluster_2_clusters
    display_name: e2e_static_multi_cluster_2_clusters
    tags: [ "e2e_test_suite", "cloudqa"]
    run_on:
      - ubuntu2204-large
    <<: *base_om6_dependency
    tasks:
      - name: e2e_multi_cluster_2_clusters_task_group

  - name: e2e_multi_cluster_om_appdb
    display_name: e2e_multi_cluster_om_appdb
    tags: [ "e2e_test_suite" ]
    run_on:
      - ubuntu2204-large
    <<: *base_om6_dependency
    tasks:
      - name: e2e_multi_cluster_om_appdb_task_group

  - name: e2e_static_multi_cluster_om_appdb
    display_name: e2e_static_multi_cluster_om_appdb
    tags: [ "e2e_test_suite" ]
    run_on:
      - ubuntu2204-large
    <<: *base_om6_dependency
    tasks:
      - name: e2e_static_multi_cluster_om_appdb_task_group

  - name: e2e_multi_cluster_om_operator_not_in_mesh
    display_name: e2e_multi_cluster_om_operator_not_in_mesh
    tags: [ "e2e_test_suite" ]
    run_on:
      - ubuntu2204-large
    <<: *base_om7_dependency
    tasks:
      - name: e2e_multi_cluster_om_operator_not_in_mesh_task_group

  ## Operator tests build variants

  - name: e2e_operator_kind_ubi_cloudqa
    display_name: e2e_operator_kind_ubi_cloudqa
    tags: [ "e2e_test_suite", "cloudqa" ]
    run_on:
      - ubuntu2204-large
    <<: *base_no_om_image_dependency
    tasks:
      - name: e2e_operator_task_group

  - name: e2e_static_operator_kind_ubi_cloudqa
    display_name: e2e_static_operator_kind_ubi_cloudqa
    tags: [ "e2e_test_suite", "cloudqa" ]
    run_on:
      - ubuntu2204-large
    <<: *base_no_om_image_dependency
    tasks:
      - name: e2e_static_operator_task_group

  - name: e2e_operator_no_webhook_roles_cloudqa
    display_name: e2e_operator_no_webhook_roles_cloudqa
    tags: [ "e2e_test_suite", "cloudqa" ]
    run_on:
      - ubuntu2204-large
    <<: *base_no_om_image_dependency
    tasks:
      - name: e2e_mdb_kind_no_webhook_roles_cloudqa_task_group

  - name: e2e_kind_olm_ubi
    display_name: e2e_kind_olm_ubi
    tags: [ "e2e_test_suite" ]
    run_on:
      - ubuntu2204-large
    depends_on:
      - name: build_om_images
        variant: build_om60_images
      - name: build_operator_ubi
        variant: init_test_run
      - name: build_test_image
        variant: init_test_run
      - name: build_init_om_images_ubi
        variant: init_test_run
      - name: build_init_database_image_ubi
        variant: init_test_run
      - name: build_database_image_ubi
        variant: init_test_run
      - name: build_init_appdb_images_ubi
        variant: init_test_run
      - name: prepare_and_upload_openshift_bundles_for_e2e
        variant: init_tests_with_olm
    tasks:
      - name: e2e_kind_olm_group

  - name: e2e_static_kind_olm_ubi
    display_name: e2e_static_kind_olm_ubi
    tags: [ "e2e_test_suite" ]
    run_on:
      - ubuntu2204-large
    depends_on:
      - name: build_om_images
        variant: build_om60_images
      - name: build_operator_ubi
        variant: init_test_run
      - name: build_test_image
        variant: init_test_run
      - name: build_init_om_images_ubi
        variant: init_test_run
      - name: build_init_appdb_images_ubi
        variant: init_test_run
      - name: prepare_and_upload_openshift_bundles_for_e2e
        variant: init_tests_with_olm
      - name: build_init_database_image_ubi
        variant: init_test_run
    tasks:
      - name: e2e_kind_olm_group

    # This variants runs the tests from MCO with the MEKO operator binary
  - name: e2e_mco_tests
    display_name: "e2e_mco_tests"
    tags: [ "e2e_mco_test_suite"]
    <<: *community_dependency
    run_on:
      - ubuntu2004-large

  ## Manual (patch) E2E tests not run for every PR and commit

  - name: e2e_operator_perf
    display_name: e2e_operator_perf
    tags: [ "e2e_perf_test_suite" ]
    allowed_requesters: [ "patch" ]
    run_on:
      - ubuntu1804-xlarge
    <<: *base_om7_dependency
    tasks:
      - name: generate_perf_tasks_10_thread

  - name: e2e_operator_perf_one_thread
    display_name: e2e_operator_perf_one_thread
    tags: [ "e2e_perf_test_suite" ]
    allowed_requesters: [ "patch" ]
    run_on:
      - ubuntu1804-xlarge
    <<: *base_om7_dependency
    tasks:
      - name: generate_perf_tasks_one_thread

  - name: e2e_operator_perf_thirty
    display_name: e2e_operator_perf_thirty
    tags: [ "e2e_perf_test_suite" ]
    allowed_requesters: [ "patch" ]
    run_on:
      - ubuntu1804-xlarge
    <<: *base_om7_dependency
    tasks:
      - name: generate_perf_tasks_30_thread

  ### Prerequisites for E2E test suite

  - name: init_test_run
    display_name: init_test_run
    max_hosts: -1
    run_on:
      - ubuntu2204-small
    tasks:
      - name: build_operator_ubi
      - name: build_operator_race_ubi
      - name: build_test_image
      - name: build_mco_test_image
      - name: build_init_appdb_images_ubi
      - name: build_init_om_images_ubi
      - name: build_init_database_image_ubi
      - name: build_database_image_ubi
      - name: build_agent_images_ubi
      - name: build_readiness_probe_image
      - name: build_upgrade_hook_image
      - name: prepare_aws

  - name: init_test_run_ibm_power
    display_name: init_test_run_ibm_power
    max_hosts: -1
    run_on:
      - rhel9-power-small
      - rhel9-power-large
    tasks:
      - name: build_test_image_ibm

  - name: init_test_run_ibm_z
    display_name: init_test_run_ibm_z
    max_hosts: -1
    run_on:
      - rhel9-zseries-small
      - rhel9-zseries-large
    tasks:
      - name: build_test_image_ibm

  - name: run_pre_commit
    priority: 70
    display_name: run_pre_commit
    allowed_requesters: [ "patch", "github_pr" ]
    tags: [ "auto_bump" ]
    run_on:
      - ubuntu2204-small
    tasks:
      - name: run_precommit_and_push

  - name: init_tests_with_olm
    display_name: init_tests_with_olm
    depends_on:
      - name: build_om_images
        variant: build_om60_images
      - name: build_operator_ubi
        variant: init_test_run
      - name: build_init_database_image_ubi
        variant: init_test_run
      - name: build_database_image_ubi
        variant: init_test_run
      - name: build_test_image
        variant: init_test_run
      - name: build_init_appdb_images_ubi
        variant: init_test_run
      - name: build_init_om_images_ubi
        variant: init_test_run

    run_on:
      - ubuntu2204-small
    tasks:
      - name: prepare_and_upload_openshift_bundles_for_e2e

  ### End of build variants for E2E

  ### Variants that run on each commit

  - name: preflight_release_images_check_only
    display_name: preflight_release_images_check_only
    run_on:
      - rhel90-large
    tasks:
      - name: preflight_images_task_group

  - name: build_om60_images
    display_name: build_om60_images
    run_on:
      - ubuntu2204-small
    tasks:
      - name: build_om_images

  - name: preflight_om60_images
    display_name: preflight_om60_images
    run_on:
      - rhel90-large
    tasks:
      - name: preflight_om_image

  - name: build_om70_images
    display_name: build_om70_images
    run_on:
      - ubuntu2204-small
    tasks:
      - name: build_om_images

  - name: preflight_om70_images
    display_name: preflight_om70_images
    run_on:
      - rhel90-large
    tasks:
      - name: preflight_om_image

  - name: build_om80_images
    display_name: build_om80_images
    run_on:
      - ubuntu2204-small
    tasks:
      - name: build_om_images

  - name: preflight_om80_images
    display_name: preflight_om80_images
    run_on:
      - rhel90-large
    tasks:
      - name: preflight_om_image

  ### Release build variants

  ## Adds versions as supported in the supported versions Database.
  - name: release_images
    display_name: release_images
    tags: [ "release" ]
    allowed_requesters: [ "patch", "github_tag" ]
    max_hosts: -1
    run_on:
      - release-ubuntu2204-large # This is required for CISA attestation https://jira.mongodb.org/browse/DEVPROD-17780
    depends_on:
      - name: build_operator_ubi
        variant: init_test_run
      - name: build_init_om_images_ubi
        variant: init_test_run
      - name: build_init_appdb_images_ubi
        variant: init_test_run
      - name: build_init_database_image_ubi
        variant: init_test_run
      - name: build_database_image_ubi
        variant: init_test_run
    tasks:
      - name: release_operator
      - name: release_init_appdb
      - name: release_init_database
      - name: release_init_ops_manager
      - name: release_database

  - name: preflight_release_images
    display_name: preflight_release_images
    tags: [ "release" ]
    allowed_requesters: [ "patch", "github_tag" ]
    depends_on:
      - name: "*"
        variant: release_images
    run_on:
      - rhel90-large
    expansions:
      preflight_submit: true
    tasks:
      - name: preflight_images_task_group

  - name: prepare_openshift_bundles
    display_name: prepare_openshift_bundles
    tags: [ "release" ]
    allowed_requesters: [ "patch", "github_tag" ]
    depends_on:
      - name: "*"
        variant: release_images
      - name: "*"
        variant: preflight_release_images
    run_on:
      - ubuntu2204-large
    tasks:
      - name: run_conditionally_prepare_and_upload_openshift_bundles

    # It will be called by pct while bumping the agent cloud manager image
  - name: release_agent
    display_name: release_agent
    tags: [ "release_agent" ]
    run_on:
      - release-ubuntu2204-large # This is required for CISA attestation https://jira.mongodb.org/browse/DEVPROD-17780
    depends_on:
      - variant: init_test_run
        name: build_agent_images_ubi # this ensures the agent gets released to ECR as well
      - variant: e2e_multi_cluster_kind
        name: '*'
      - variant: e2e_static_multi_cluster_2_clusters
        name: '*'
      - variant: e2e_mdb_kind_ubi_cloudqa
        name: '*'
      - variant: e2e_static_mdb_kind_ubi_cloudqa
        name: '*'
    tasks:
      - name: release_agent

    # Only called manually, It's used for testing the task release_agents_on_ecr in case the release.json
    # has not changed, and you still want to push the images to ecr.
  - name: manual_ecr_release_agent
    display_name: Manual Agent Release for all versions
    tags: [ "release_all_agents_manually" ]
    run_on:
      - ubuntu2204-large
    tasks:
      - name: release_all_agents_on_ecr

<<<<<<< HEAD
=======
    # Only called manually, It's used for testing the task release_agents_on_ecr in case the release.json
    # has not changed, and you still want to push the images to ecr.
  - name: manual_ecr_release_agent_currently_used
    display_name: manual_ecr_release_agent_currently_used
    tags: [ "release_all_agents_manually" ]
    run_on:
      - ubuntu2204-large
    tasks:
      - name: release_all_currently_used_agents_on_ecr

    # These variants are used to test the code snippets and each one can be used in patches
    # Prerelease is especially used when the repo is tagged
    # More details in the TD: https://docs.google.com/document/d/1fuTxfRtP8QPtn7sKYxQM_AGcD6xycTZH8svngGxyKhc/edit?tab=t.0#bookmark=id.e8uva0393mbe
  - name: public_gke_code_snippets
    display_name: public_gke_code_snippets
    allowed_requesters: ["patch"]
    run_on:
      - ubuntu2204-small
    tasks:
      - name: gke_code_snippets_task_group

  - name: prerelease_gke_code_snippets
    display_name: prerelease_gke_code_snippets
    tags: [ "release" ]
    allowed_requesters: ["patch", "github_tag"]
    depends_on:
      - variant: release_images
        name: '*'
        patch_optional: true
    run_on:
      - ubuntu2204-small
    tasks:
      - name: gke_code_snippets_task_group

  - name: private_gke_code_snippets
    display_name: private_gke_code_snippets
    allowed_requesters: ["patch"]
    run_on:
      - ubuntu2204-small
    <<: *base_om8_dependency
    tasks:
      - name: gke_code_snippets_task_group

  - name: private_kind_code_snippets
    display_name: private_kind_code_snippets
    tags: [ "e2e_test_suite" ]
    allowed_requesters: ["patch", "github_pr"]
    run_on:
      - ubuntu2204-large
    <<: *base_om8_dependency
    tasks:
      - name: kind_code_snippets_task_group

  - name: prerelease_kind_code_snippets
    display_name: prerelease_kind_code_snippets
    allowed_requesters: ["patch"]
    run_on:
      - ubuntu2204-large
    tasks:
      - name: kind_code_snippets_task_group

  - name: public_kind_code_snippets
    display_name: public_kind_code_snippets
    allowed_requesters: ["patch"]
    run_on:
      - ubuntu2204-large
    tasks:
      - name: kind_code_snippets_task_group

>>>>>>> 67ff5175
  ### Build variants for manual patch only

  - name: backup_csv_images
    display_name: "Backup CSV Images"
    allowed_requesters: [ "patch" ]
    run_on:
      - ubuntu2204-small
    tasks:
      - name: backup_csv_images_dry_run
      - name: backup_csv_images_limit_3
      - name: backup_csv_images_all

  - name: publish_om60_images
    display_name: publish_om60_images
    allowed_requesters: [ "patch", "github_pr" ]
    run_on:
      - release-ubuntu2204-large # This is required for CISA attestation https://jira.mongodb.org/browse/DEVPROD-17780
    depends_on:
      - variant: e2e_om60_kind_ubi
        name: '*'
      - variant: e2e_static_om60_kind_ubi
        name: '*'
    tasks:
      - name: publish_ops_manager
      - name: release_agent

  - name: publish_om70_images
    display_name: publish_om70_images
    allowed_requesters: [ "patch", "github_pr" ]
    run_on:
      - release-ubuntu2204-large # This is required for CISA attestation https://jira.mongodb.org/browse/DEVPROD-17780
    depends_on:
      - variant: e2e_om70_kind_ubi
        name: '*'
      - variant: e2e_static_om70_kind_ubi
        name: '*'
    tasks:
      - name: publish_ops_manager
      - name: release_agent

  - name: publish_om80_images
    display_name: publish_om80_images
    allowed_requesters: [ "patch", "github_pr" ]
    run_on:
      - release-ubuntu2204-large # This is required for CISA attestation https://jira.mongodb.org/browse/DEVPROD-17780
    depends_on:
      - variant: e2e_om80_kind_ubi
        name: '*'
      - variant: e2e_static_om80_kind_ubi
        name: '*'
    tasks:
      - name: publish_ops_manager
      - name: release_agent

  - name: migrate_all_agents
    display_name: migrate_all_agents
    allowed_requesters: [ "patch" ]
    run_on:
      - ubuntu2204-large
    tasks:
      - name: migrate_all_agents<|MERGE_RESOLUTION|>--- conflicted
+++ resolved
@@ -1955,8 +1955,6 @@
     tasks:
       - name: release_all_agents_on_ecr
 
-<<<<<<< HEAD
-=======
     # Only called manually, It's used for testing the task release_agents_on_ecr in case the release.json
     # has not changed, and you still want to push the images to ecr.
   - name: manual_ecr_release_agent_currently_used
@@ -1967,66 +1965,6 @@
     tasks:
       - name: release_all_currently_used_agents_on_ecr
 
-    # These variants are used to test the code snippets and each one can be used in patches
-    # Prerelease is especially used when the repo is tagged
-    # More details in the TD: https://docs.google.com/document/d/1fuTxfRtP8QPtn7sKYxQM_AGcD6xycTZH8svngGxyKhc/edit?tab=t.0#bookmark=id.e8uva0393mbe
-  - name: public_gke_code_snippets
-    display_name: public_gke_code_snippets
-    allowed_requesters: ["patch"]
-    run_on:
-      - ubuntu2204-small
-    tasks:
-      - name: gke_code_snippets_task_group
-
-  - name: prerelease_gke_code_snippets
-    display_name: prerelease_gke_code_snippets
-    tags: [ "release" ]
-    allowed_requesters: ["patch", "github_tag"]
-    depends_on:
-      - variant: release_images
-        name: '*'
-        patch_optional: true
-    run_on:
-      - ubuntu2204-small
-    tasks:
-      - name: gke_code_snippets_task_group
-
-  - name: private_gke_code_snippets
-    display_name: private_gke_code_snippets
-    allowed_requesters: ["patch"]
-    run_on:
-      - ubuntu2204-small
-    <<: *base_om8_dependency
-    tasks:
-      - name: gke_code_snippets_task_group
-
-  - name: private_kind_code_snippets
-    display_name: private_kind_code_snippets
-    tags: [ "e2e_test_suite" ]
-    allowed_requesters: ["patch", "github_pr"]
-    run_on:
-      - ubuntu2204-large
-    <<: *base_om8_dependency
-    tasks:
-      - name: kind_code_snippets_task_group
-
-  - name: prerelease_kind_code_snippets
-    display_name: prerelease_kind_code_snippets
-    allowed_requesters: ["patch"]
-    run_on:
-      - ubuntu2204-large
-    tasks:
-      - name: kind_code_snippets_task_group
-
-  - name: public_kind_code_snippets
-    display_name: public_kind_code_snippets
-    allowed_requesters: ["patch"]
-    run_on:
-      - ubuntu2204-large
-    tasks:
-      - name: kind_code_snippets_task_group
-
->>>>>>> 67ff5175
   ### Build variants for manual patch only
 
   - name: backup_csv_images
